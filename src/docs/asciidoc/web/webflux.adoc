--- conflicted
+++ resolved
@@ -432,7 +432,6 @@
 server.start();
 ----
 
-
 *Servlet 3.1+ Container*
 
 To deploy as a WAR to any Servlet 3.1+ container, you can extend and include
@@ -1157,7 +1156,6 @@
 ----
 <1> Scan the `org.example.web` package.
 
-
 `@RestController` is a <<core.adoc#beans-meta-annotations, composed annotation>> that is
 itself meta-annotated with `@Controller` and `@ResponseBody`, indicating a controller whose
 every method inherits the type-level `@ResponseBody` annotation and, therefore, writes
@@ -1808,7 +1806,6 @@
 ----
 <1> Using `@RequestParam`.
 
-
 TIP: The Servlet API "`request parameter`" concept conflates query parameters, form
 data, and multiparts into one. However, in WebFlux, each is accessed individually through
 `ServerWebExchange`. While `@RequestParam` binds to query parameters only, you can use
@@ -1868,7 +1865,6 @@
 <1> Get the value of the `Accept-Encoging` header.
 <2> Get the value of the `Keep-Alive` header.
 
-
 Type conversion is applied automatically if the target method parameter type is not
 `String`. See <<mvc-ann-typeconversion>>.
 
@@ -1931,7 +1927,6 @@
 	public String processSubmit(@ModelAttribute Pet pet) { } <1>
 ----
 <1> Bind an instance of `Pet`.
-
 
 The `Pet` instance in the preceding example is resolved as follows:
 
@@ -1966,7 +1961,6 @@
 ----
 <1> Adding a `BindingResult`.
 
-
 You can automatically apply validation after data binding by adding the
 `javax.validation.Valid` annotation or Spring's `@Validated` annotation (see also
 <<core.adoc#validation-beanvalidation, Bean Validation>> and
@@ -1984,7 +1978,6 @@
 	}
 ----
 <1> Using `@Valid` on a model attribute argument.
-
 
 Spring WebFlux, unlike Spring MVC, supports reactive types in the model -- for example,
 `Mono<Account>` or `io.reactivex.Single<Account>`. You can declare a `@ModelAttribute` argument
@@ -2039,7 +2032,6 @@
 ----
 <1> Using the `@SessionAttributes` annotation.
 
-
 On the first request, when a model attribute with the name, `pet`, is added to the model,
 it is automatically promoted to and saved in the `WebSession`. It remains there until
 another controller method uses a `SessionStatus` method argument to clear the storage,
@@ -2069,7 +2061,6 @@
 <2> Using a `SessionStatus` variable.
 
 
-
 [[webflux-ann-sessionattribute]]
 ==== `@SessionAttribute`
 [.small]#<<web.adoc#mvc-ann-sessionattribute, Same as in Spring MVC>>#
@@ -2088,7 +2079,6 @@
 ----
 <1> Using `@SessionAttribute`.
 
-
 For use cases that require adding or removing session attributes, consider injecting
 `WebSession` into the controller method.
 
@@ -2098,13 +2088,8 @@
 
 
 [[webflux-ann-requestattrib]]
-<<<<<<< HEAD
-[.small]#<<web.adoc#mvc-ann-requestattrib,Same as in Spring MVC>>#
-=======
 ==== `@RequestAttribute`
 [.small]#<<web.adoc#mvc-ann-requestattrib, Same as in Spring MVC>>#
->>>>>>> d034c053
-
 
 Similarly to `@SessionAttribute`, you can use the `@RequestAttribute` annotation to
 access pre-existing request attributes created earlier (for example, by a `WebFilter`),
@@ -2119,7 +2104,6 @@
 	}
 ----
 <1> Using `@RequestAttribute`.
-
 
 
 [[webflux-multipart-forms]]
@@ -2193,7 +2177,6 @@
 <1> Using `@RequestPart` to get the metadata.
 <2> Using `@RequestPart` to get the file.
 
-
 To deserialize the raw part content (for example, to JSON -- similar to `@RequestBody`),
 you can declare a concrete target `Object`, instead of `Part`, as the following example shows:
 
@@ -2206,7 +2189,6 @@
 	}
 ----
 <1> Using `@RequestPart` to get the metadata.
-
 
 You can use `@RequestPart` combination with `javax.validation.Valid` or Spring's
 `@Validated` annotation, which causes Standard Bean Validation to be applied.
@@ -2226,7 +2208,6 @@
 <1> Using a `@Valid` annotation.
 <2> Using a `BindingResult` argument.
 
-
 To access all multipart data as a `MultiValueMap`, you can use `@RequestBody`,
 as the following example shows:
 
@@ -2240,7 +2221,6 @@
 ----
 <1> Using `@RequestBody`.
 
-
 To access multipart data sequentially, in streaming fashion, you can use `@RequestBody` with
 `Flux<Part>` instead, as the following example shows:
 
@@ -2253,7 +2233,6 @@
 	}
 ----
 <1> Using `@RequestBody`.
-
 
 
 [[webflux-ann-requestbody]]
@@ -2576,7 +2555,6 @@
 ----
 <1> Using the `@InitBinder` annotation.
 
-
 Alternatively, when using a `Formatter`-based setup through a shared
 `FormattingConversionService`, you could re-use the same approach and register
 controller-specific `Formatter` instances, as the following example shows:
@@ -2596,7 +2574,6 @@
 	}
 ----
 <1> Adding a custom formatter (a `DateFormatter`, in this case).
-
 
 
 
@@ -2846,7 +2823,6 @@
 <1> Application-specific calculation.
 <2> Response has been set to 304 (NOT_MODIFIED). No further processing.
 <3> Continue with request processing.
-
 
 There are three variants for checking conditional requests against `eTag` values, `lastModified`
 values, or both. For conditional `GET` and `HEAD` requests, you can set the response to
