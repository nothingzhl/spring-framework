/*
 * Copyright 2002-2025 the original author or authors.
 *
 * Licensed under the Apache License, Version 2.0 (the "License");
 * you may not use this file except in compliance with the License.
 * You may obtain a copy of the License at
 *
 *      https://www.apache.org/licenses/LICENSE-2.0
 *
 * Unless required by applicable law or agreed to in writing, software
 * distributed under the License is distributed on an "AS IS" BASIS,
 * WITHOUT WARRANTIES OR CONDITIONS OF ANY KIND, either express or implied.
 * See the License for the specific language governing permissions and
 * limitations under the License.
 */

package org.springframework.beans.factory.support;

import java.io.IOException;
import java.io.NotSerializableException;
import java.io.ObjectInputStream;
import java.io.ObjectStreamException;
import java.io.Serial;
import java.io.Serializable;
import java.lang.annotation.Annotation;
import java.lang.ref.Reference;
import java.lang.ref.WeakReference;
import java.lang.reflect.Method;
import java.util.ArrayList;
import java.util.Arrays;
import java.util.Collection;
import java.util.Comparator;
import java.util.IdentityHashMap;
import java.util.Iterator;
import java.util.LinkedHashSet;
import java.util.List;
import java.util.Map;
import java.util.Optional;
import java.util.Set;
import java.util.concurrent.CompletableFuture;
import java.util.concurrent.CompletionException;
import java.util.concurrent.ConcurrentHashMap;
import java.util.concurrent.Executor;
import java.util.function.Consumer;
import java.util.function.Predicate;
import java.util.function.Supplier;
import java.util.stream.Stream;

import jakarta.inject.Provider;
import org.jspecify.annotations.Nullable;

import org.springframework.beans.BeansException;
import org.springframework.beans.TypeConverter;
import org.springframework.beans.factory.BeanCreationException;
import org.springframework.beans.factory.BeanCurrentlyInCreationException;
import org.springframework.beans.factory.BeanDefinitionStoreException;
import org.springframework.beans.factory.BeanFactory;
import org.springframework.beans.factory.BeanFactoryAware;
import org.springframework.beans.factory.BeanFactoryUtils;
import org.springframework.beans.factory.BeanNotOfRequiredTypeException;
import org.springframework.beans.factory.CannotLoadBeanClassException;
import org.springframework.beans.factory.InjectionPoint;
import org.springframework.beans.factory.NoSuchBeanDefinitionException;
import org.springframework.beans.factory.NoUniqueBeanDefinitionException;
import org.springframework.beans.factory.ObjectFactory;
import org.springframework.beans.factory.ObjectProvider;
import org.springframework.beans.factory.SmartFactoryBean;
import org.springframework.beans.factory.SmartInitializingSingleton;
import org.springframework.beans.factory.config.AutowireCapableBeanFactory;
import org.springframework.beans.factory.config.BeanDefinition;
import org.springframework.beans.factory.config.BeanDefinitionHolder;
import org.springframework.beans.factory.config.ConfigurableBeanFactory;
import org.springframework.beans.factory.config.ConfigurableListableBeanFactory;
import org.springframework.beans.factory.config.DependencyDescriptor;
import org.springframework.beans.factory.config.NamedBeanHolder;
import org.springframework.core.NamedThreadLocal;
import org.springframework.core.OrderComparator;
import org.springframework.core.Ordered;
import org.springframework.core.ResolvableType;
import org.springframework.core.SpringProperties;
import org.springframework.core.annotation.MergedAnnotation;
import org.springframework.core.annotation.MergedAnnotations;
import org.springframework.core.annotation.MergedAnnotations.SearchStrategy;
import org.springframework.core.log.LogMessage;
import org.springframework.core.metrics.StartupStep;
import org.springframework.lang.Contract;
import org.springframework.util.Assert;
import org.springframework.util.ClassUtils;
import org.springframework.util.CollectionUtils;
import org.springframework.util.CompositeIterator;
import org.springframework.util.ObjectUtils;
import org.springframework.util.ReflectionUtils;
import org.springframework.util.StringUtils;

/**
 * Spring's default implementation of the {@link ConfigurableListableBeanFactory}
 * and {@link BeanDefinitionRegistry} interfaces: a full-fledged bean factory
 * based on bean definition metadata, extensible through post-processors.
 *
 * <p>Typical usage is registering all bean definitions first (possibly read
 * from a bean definition file), before accessing beans. Bean lookup by name
 * is therefore an inexpensive operation in a local bean definition table,
 * operating on pre-resolved bean definition metadata objects.
 *
 * <p>Note that readers for specific bean definition formats are typically
 * implemented separately rather than as bean factory subclasses: see for example
 * {@link org.springframework.beans.factory.xml.XmlBeanDefinitionReader}.
 *
 * <p>For an alternative implementation of the
 * {@link org.springframework.beans.factory.ListableBeanFactory} interface,
 * have a look at {@link StaticListableBeanFactory}, which manages existing
 * bean instances rather than creating new ones based on bean definitions.
 *
 * @author Rod Johnson
 * @author Juergen Hoeller
 * @author Sam Brannen
 * @author Costin Leau
 * @author Chris Beams
 * @author Phillip Webb
 * @author Stephane Nicoll
 * @author Sebastien Deleuze
 * @since 16 April 2001
 * @see #registerBeanDefinition
 * @see #addBeanPostProcessor
 * @see #getBean
 * @see #resolveDependency
 */
@SuppressWarnings("serial")
public class DefaultListableBeanFactory extends AbstractAutowireCapableBeanFactory
		implements ConfigurableListableBeanFactory, BeanDefinitionRegistry, Serializable {

	/**
	 * System property that instructs Spring to enforce strict locking during bean creation,
	 * rather than the mix of strict and lenient locking that 6.2 applies by default. Setting
	 * this flag to "true" restores 6.1.x style locking in the entire pre-instantiation phase.
	 * <p>By default, the factory infers strict locking from the encountered thread names:
	 * If additional threads have names that match the thread prefix of the main bootstrap thread,
	 * they are considered external (multiple external bootstrap threads calling into the factory)
	 * and therefore have strict locking applied to them. This inference can be turned off through
	 * explicitly setting this flag to "false" rather than leaving it unspecified.
	 * @since 6.2.6
	 * @see #preInstantiateSingletons()
	 */
	public static final String STRICT_LOCKING_PROPERTY_NAME = "spring.locking.strict";

	private static @Nullable Class<?> jakartaInjectProviderClass;

	static {
		try {
			jakartaInjectProviderClass =
					ClassUtils.forName("jakarta.inject.Provider", DefaultListableBeanFactory.class.getClassLoader());
		}
		catch (ClassNotFoundException ex) {
			// JSR-330 API not available - Provider interface simply not supported then.
			jakartaInjectProviderClass = null;
		}
	}


	/** Map from serialized id to factory instance. */
	private static final Map<String, Reference<DefaultListableBeanFactory>> serializableFactories =
			new ConcurrentHashMap<>(8);

	/** Whether strict locking is enforced or relaxed in this factory. */
	private @Nullable final Boolean strictLocking = SpringProperties.checkFlag(STRICT_LOCKING_PROPERTY_NAME);

	/** Optional id for this factory, for serialization purposes. */
	private @Nullable String serializationId;

	/** Whether to allow re-registration of a different definition with the same name. */
	private @Nullable Boolean allowBeanDefinitionOverriding;

	/** Whether to allow eager class loading even for lazy-init beans. */
	private boolean allowEagerClassLoading = true;

	private @Nullable Executor bootstrapExecutor;

	/** Optional OrderComparator for dependency Lists and arrays. */
	private @Nullable Comparator<Object> dependencyComparator;

	/** Resolver to use for checking if a bean definition is an autowire candidate. */
	private AutowireCandidateResolver autowireCandidateResolver = SimpleAutowireCandidateResolver.INSTANCE;

	/** Map from dependency type to corresponding autowired value. */
	private final Map<Class<?>, Object> resolvableDependencies = new ConcurrentHashMap<>(16);

	/** Map of bean definition objects, keyed by bean name. */
	private final Map<String, BeanDefinition> beanDefinitionMap = new ConcurrentHashMap<>(256);

	/** Map from bean name to merged BeanDefinitionHolder. */
	private final Map<String, BeanDefinitionHolder> mergedBeanDefinitionHolders = new ConcurrentHashMap<>(256);

	/** Set of bean definition names with a primary marker. */
	private final Set<String> primaryBeanNames = ConcurrentHashMap.newKeySet(16);

	/** Map of singleton and non-singleton bean names, keyed by dependency type. */
	private final Map<Class<?>, String[]> allBeanNamesByType = new ConcurrentHashMap<>(64);

	/** Map of singleton-only bean names, keyed by dependency type. */
	private final Map<Class<?>, String[]> singletonBeanNamesByType = new ConcurrentHashMap<>(64);

	/** List of bean definition names, in registration order. */
	private volatile List<String> beanDefinitionNames = new ArrayList<>(256);

	/** List of names of manually registered singletons, in registration order. */
	private volatile Set<String> manualSingletonNames = new LinkedHashSet<>(16);

	/** Cached array of bean definition names in case of frozen configuration. */
	private volatile String @Nullable [] frozenBeanDefinitionNames;

	/** Whether bean definition metadata may be cached for all beans. */
	private volatile boolean configurationFrozen;

	/** Name prefix of main thread: only set during pre-instantiation phase. */
	private volatile @Nullable String mainThreadPrefix;

	private final NamedThreadLocal<PreInstantiation> preInstantiationThread =
			new NamedThreadLocal<>("Pre-instantiation thread marker");


	/**
	 * Create a new DefaultListableBeanFactory.
	 */
	public DefaultListableBeanFactory() {
		super();
	}

	/**
	 * Create a new DefaultListableBeanFactory with the given parent.
	 * @param parentBeanFactory the parent BeanFactory
	 */
	public DefaultListableBeanFactory(@Nullable BeanFactory parentBeanFactory) {
		super(parentBeanFactory);
	}


	/**
	 * Specify an id for serialization purposes, allowing this BeanFactory to be
	 * deserialized from this id back into the BeanFactory object, if needed.
	 */
	public void setSerializationId(@Nullable String serializationId) {
		if (serializationId != null) {
			serializableFactories.put(serializationId, new WeakReference<>(this));
		}
		else if (this.serializationId != null) {
			serializableFactories.remove(this.serializationId);
		}
		this.serializationId = serializationId;
	}

	/**
	 * Return an id for serialization purposes, if specified, allowing this BeanFactory
	 * to be deserialized from this id back into the BeanFactory object, if needed.
	 * @since 4.1.2
	 */
	public @Nullable String getSerializationId() {
		return this.serializationId;
	}

	/**
	 * Set whether it should be allowed to override bean definitions by registering
	 * a different definition with the same name, automatically replacing the former.
	 * If not, an exception will be thrown. This also applies to overriding aliases.
	 * <p>Default is "true".
	 * @see #registerBeanDefinition
	 */
	public void setAllowBeanDefinitionOverriding(boolean allowBeanDefinitionOverriding) {
		this.allowBeanDefinitionOverriding = allowBeanDefinitionOverriding;
	}

	/**
	 * Return whether it should be allowed to override bean definitions by registering
	 * a different definition with the same name, automatically replacing the former.
	 * @since 4.1.2
	 */
	public boolean isAllowBeanDefinitionOverriding() {
		return !Boolean.FALSE.equals(this.allowBeanDefinitionOverriding);
	}

	/**
	 * Set whether the factory is allowed to eagerly load bean classes
	 * even for bean definitions that are marked as "lazy-init".
	 * <p>Default is "true". Turn this flag off to suppress class loading
	 * for lazy-init beans unless such a bean is explicitly requested.
	 * In particular, by-type lookups will then simply ignore bean definitions
	 * without resolved class name, instead of loading the bean classes on
	 * demand just to perform a type check.
	 * @see AbstractBeanDefinition#setLazyInit
	 */
	public void setAllowEagerClassLoading(boolean allowEagerClassLoading) {
		this.allowEagerClassLoading = allowEagerClassLoading;
	}

	/**
	 * Return whether the factory is allowed to eagerly load bean classes
	 * even for bean definitions that are marked as "lazy-init".
	 * @since 4.1.2
	 */
	public boolean isAllowEagerClassLoading() {
		return this.allowEagerClassLoading;
	}

	@Override
	public void setBootstrapExecutor(@Nullable Executor bootstrapExecutor) {
		this.bootstrapExecutor = bootstrapExecutor;
	}

	@Override
	public @Nullable Executor getBootstrapExecutor() {
		return this.bootstrapExecutor;
	}

	/**
	 * Set a {@link java.util.Comparator} for dependency Lists and arrays.
	 * @since 4.0
	 * @see org.springframework.core.OrderComparator
	 * @see org.springframework.core.annotation.AnnotationAwareOrderComparator
	 */
	public void setDependencyComparator(@Nullable Comparator<Object> dependencyComparator) {
		this.dependencyComparator = dependencyComparator;
	}

	/**
	 * Return the dependency comparator for this BeanFactory (may be {@code null}).
	 * @since 4.0
	 */
	public @Nullable Comparator<Object> getDependencyComparator() {
		return this.dependencyComparator;
	}

	/**
	 * Set a custom autowire candidate resolver for this BeanFactory to use
	 * when deciding whether a bean definition should be considered as a
	 * candidate for autowiring.
	 */
	public void setAutowireCandidateResolver(AutowireCandidateResolver autowireCandidateResolver) {
		Assert.notNull(autowireCandidateResolver, "AutowireCandidateResolver must not be null");
		if (autowireCandidateResolver instanceof BeanFactoryAware beanFactoryAware) {
			beanFactoryAware.setBeanFactory(this);
		}
		this.autowireCandidateResolver = autowireCandidateResolver;
	}

	/**
	 * Return the autowire candidate resolver for this BeanFactory (never {@code null}).
	 */
	public AutowireCandidateResolver getAutowireCandidateResolver() {
		return this.autowireCandidateResolver;
	}


	@Override
	public void copyConfigurationFrom(ConfigurableBeanFactory otherFactory) {
		super.copyConfigurationFrom(otherFactory);
		if (otherFactory instanceof DefaultListableBeanFactory otherListableFactory) {
			this.allowBeanDefinitionOverriding = otherListableFactory.allowBeanDefinitionOverriding;
			this.allowEagerClassLoading = otherListableFactory.allowEagerClassLoading;
			this.bootstrapExecutor = otherListableFactory.bootstrapExecutor;
			this.dependencyComparator = otherListableFactory.dependencyComparator;
			// A clone of the AutowireCandidateResolver since it is potentially BeanFactoryAware
			setAutowireCandidateResolver(otherListableFactory.getAutowireCandidateResolver().cloneIfNecessary());
			// Make resolvable dependencies (for example, ResourceLoader) available here as well
			this.resolvableDependencies.putAll(otherListableFactory.resolvableDependencies);
		}
	}


	//---------------------------------------------------------------------
	// Implementation of remaining BeanFactory methods
	//---------------------------------------------------------------------

	@Override
	public <T> T getBean(Class<T> requiredType) throws BeansException {
		return getBean(requiredType, (Object[]) null);
	}

	@SuppressWarnings("unchecked")
	@Override
	public <T> T getBean(Class<T> requiredType, @Nullable Object @Nullable ... args) throws BeansException {
		Assert.notNull(requiredType, "Required type must not be null");
		Object resolved = resolveBean(ResolvableType.forRawClass(requiredType), args, false);
		if (resolved == null) {
			throw new NoSuchBeanDefinitionException(requiredType);
		}
		return (T) resolved;
	}

	@Override
	public <T> ObjectProvider<T> getBeanProvider(Class<T> requiredType) {
		Assert.notNull(requiredType, "Required type must not be null");
		return getBeanProvider(ResolvableType.forRawClass(requiredType), true);
	}

	@Override
	public <T> ObjectProvider<T> getBeanProvider(ResolvableType requiredType) {
		return getBeanProvider(requiredType, true);
	}


	//---------------------------------------------------------------------
	// Implementation of ListableBeanFactory interface
	//---------------------------------------------------------------------

	@Override
	public boolean containsBeanDefinition(String beanName) {
		Assert.notNull(beanName, "Bean name must not be null");
		return this.beanDefinitionMap.containsKey(beanName);
	}

	@Override
	public int getBeanDefinitionCount() {
		return this.beanDefinitionMap.size();
	}

	@Override
	public String[] getBeanDefinitionNames() {
		String[] frozenNames = this.frozenBeanDefinitionNames;
		if (frozenNames != null) {
			return frozenNames.clone();
		}
		else {
			return StringUtils.toStringArray(this.beanDefinitionNames);
		}
	}

	@Override
	public <T> ObjectProvider<T> getBeanProvider(Class<T> requiredType, boolean allowEagerInit) {
		Assert.notNull(requiredType, "Required type must not be null");
		return getBeanProvider(ResolvableType.forRawClass(requiredType), allowEagerInit);
	}

	@Override
	public <T> ObjectProvider<T> getBeanProvider(ResolvableType requiredType, boolean allowEagerInit) {
		return new BeanObjectProvider<>() {
			@Override
			public T getObject() throws BeansException {
				T resolved = resolveBean(requiredType, null, false);
				if (resolved == null) {
					throw new NoSuchBeanDefinitionException(requiredType);
				}
				return resolved;
			}
			@Override
			public T getObject(@Nullable Object... args) throws BeansException {
				T resolved = resolveBean(requiredType, args, false);
				if (resolved == null) {
					throw new NoSuchBeanDefinitionException(requiredType);
				}
				return resolved;
			}
			@Override
			public @Nullable T getIfAvailable() throws BeansException {
				try {
					return resolveBean(requiredType, null, false);
				}
				catch (ScopeNotActiveException ex) {
					// Ignore resolved bean in non-active scope
					return null;
				}
			}
			@Override
			public void ifAvailable(Consumer<T> dependencyConsumer) throws BeansException {
				T dependency = getIfAvailable();
				if (dependency != null) {
					try {
						dependencyConsumer.accept(dependency);
					}
					catch (ScopeNotActiveException ex) {
						// Ignore resolved bean in non-active scope, even on scoped proxy invocation
					}
				}
			}
			@Override
			public @Nullable T getIfUnique() throws BeansException {
				try {
					return resolveBean(requiredType, null, true);
				}
				catch (ScopeNotActiveException ex) {
					// Ignore resolved bean in non-active scope
					return null;
				}
			}
			@Override
			public void ifUnique(Consumer<T> dependencyConsumer) throws BeansException {
				T dependency = getIfUnique();
				if (dependency != null) {
					try {
						dependencyConsumer.accept(dependency);
					}
					catch (ScopeNotActiveException ex) {
						// Ignore resolved bean in non-active scope, even on scoped proxy invocation
					}
				}
			}
			@SuppressWarnings("unchecked")
			@Override
			public Stream<T> stream() {
				return Arrays.stream(beanNamesForStream(requiredType, true, allowEagerInit))
						.map(name -> (T) getBean(name))
						.filter(bean -> !(bean instanceof NullBean));
			}
			@SuppressWarnings("unchecked")
			@Override
			public Stream<T> orderedStream() {
				String[] beanNames = beanNamesForStream(requiredType, true, allowEagerInit);
				if (beanNames.length == 0) {
					return Stream.empty();
				}
				Map<String, T> matchingBeans = CollectionUtils.newLinkedHashMap(beanNames.length);
				for (String beanName : beanNames) {
					Object beanInstance = getBean(beanName);
					if (!(beanInstance instanceof NullBean)) {
						matchingBeans.put(beanName, (T) beanInstance);
					}
				}
				Stream<T> stream = matchingBeans.values().stream();
				return stream.sorted(adaptOrderComparator(matchingBeans));
			}
			@SuppressWarnings("unchecked")
			@Override
			public Stream<T> stream(Predicate<Class<?>> customFilter, boolean includeNonSingletons) {
				return Arrays.stream(beanNamesForStream(requiredType, includeNonSingletons, allowEagerInit))
						.filter(name -> customFilter.test(getType(name)))
						.map(name -> (T) getBean(name))
						.filter(bean -> !(bean instanceof NullBean));
			}
			@SuppressWarnings("unchecked")
			@Override
			public Stream<T> orderedStream(Predicate<Class<?>> customFilter, boolean includeNonSingletons) {
				String[] beanNames = beanNamesForStream(requiredType, includeNonSingletons, allowEagerInit);
				if (beanNames.length == 0) {
					return Stream.empty();
				}
				Map<String, T> matchingBeans = CollectionUtils.newLinkedHashMap(beanNames.length);
				for (String beanName : beanNames) {
					if (customFilter.test(getType(beanName))) {
						Object beanInstance = getBean(beanName);
						if (!(beanInstance instanceof NullBean)) {
							matchingBeans.put(beanName, (T) beanInstance);
						}
					}
				}
				return matchingBeans.values().stream().sorted(adaptOrderComparator(matchingBeans));
			}
		};
	}

	private <T> @Nullable T resolveBean(ResolvableType requiredType, @Nullable Object @Nullable [] args, boolean nonUniqueAsNull) {
		NamedBeanHolder<T> namedBean = resolveNamedBean(requiredType, args, nonUniqueAsNull);
		if (namedBean != null) {
			return namedBean.getBeanInstance();
		}
		BeanFactory parent = getParentBeanFactory();
		if (parent instanceof DefaultListableBeanFactory dlbf) {
			return dlbf.resolveBean(requiredType, args, nonUniqueAsNull);
		}
		else if (parent != null) {
			ObjectProvider<T> parentProvider = parent.getBeanProvider(requiredType);
			if (args != null) {
				return parentProvider.getObject(args);
			}
			else {
				return (nonUniqueAsNull ? parentProvider.getIfUnique() : parentProvider.getIfAvailable());
			}
		}
		return null;
	}

	private String[] beanNamesForStream(ResolvableType requiredType, boolean includeNonSingletons, boolean allowEagerInit) {
		return BeanFactoryUtils.beanNamesForTypeIncludingAncestors(this, requiredType, includeNonSingletons, allowEagerInit);
	}

	@Override
	public String[] getBeanNamesForType(ResolvableType type) {
		return getBeanNamesForType(type, true, true);
	}

	@Override
	public String[] getBeanNamesForType(ResolvableType type, boolean includeNonSingletons, boolean allowEagerInit) {
		Class<?> resolved = type.resolve();
		if (resolved != null && !type.hasGenerics()) {
			return getBeanNamesForType(resolved, includeNonSingletons, allowEagerInit);
		}
		else {
			return doGetBeanNamesForType(type, includeNonSingletons, allowEagerInit);
		}
	}

	@Override
	public String[] getBeanNamesForType(@Nullable Class<?> type) {
		return getBeanNamesForType(type, true, true);
	}

	@Override
	public String[] getBeanNamesForType(@Nullable Class<?> type, boolean includeNonSingletons, boolean allowEagerInit) {
		if (!isConfigurationFrozen() || type == null || !allowEagerInit) {
			return doGetBeanNamesForType(ResolvableType.forRawClass(type), includeNonSingletons, allowEagerInit);
		}
		Map<Class<?>, String[]> cache =
				(includeNonSingletons ? this.allBeanNamesByType : this.singletonBeanNamesByType);
		String[] resolvedBeanNames = cache.get(type);
		if (resolvedBeanNames != null) {
			return resolvedBeanNames;
		}
		resolvedBeanNames = doGetBeanNamesForType(ResolvableType.forRawClass(type), includeNonSingletons, true);
		if (ClassUtils.isCacheSafe(type, getBeanClassLoader())) {
			cache.put(type, resolvedBeanNames);
		}
		return resolvedBeanNames;
	}

	private String[] doGetBeanNamesForType(ResolvableType type, boolean includeNonSingletons, boolean allowEagerInit) {
		List<String> result = new ArrayList<>();

		// Check all bean definitions.
		for (String beanName : this.beanDefinitionNames) {
			// Only consider bean as eligible if the bean name is not defined as alias for some other bean.
			if (!isAlias(beanName)) {
				try {
					RootBeanDefinition mbd = getMergedLocalBeanDefinition(beanName);
					// Only check bean definition if it is complete.
					if (!mbd.isAbstract() && (allowEagerInit ||
							(mbd.hasBeanClass() || !mbd.isLazyInit() || isAllowEagerClassLoading()) &&
									!requiresEagerInitForType(mbd.getFactoryBeanName()))) {
						boolean isFactoryBean = isFactoryBean(beanName, mbd);
						BeanDefinitionHolder dbd = mbd.getDecoratedDefinition();
						boolean matchFound = false;
						boolean allowFactoryBeanInit = (allowEagerInit || containsSingleton(beanName));
						boolean isNonLazyDecorated = (dbd != null && !mbd.isLazyInit());
						if (!isFactoryBean) {
							if (includeNonSingletons || isSingleton(beanName, mbd, dbd)) {
								matchFound = isTypeMatch(beanName, type, allowFactoryBeanInit);
							}
						}
						else {
							if (includeNonSingletons || isNonLazyDecorated) {
								matchFound = isTypeMatch(beanName, type, allowFactoryBeanInit);
							}
							else if (allowFactoryBeanInit) {
								// Type check before singleton check, avoiding FactoryBean instantiation
								// for early FactoryBean.isSingleton() calls on non-matching beans.
								matchFound = isTypeMatch(beanName, type, allowFactoryBeanInit) &&
										isSingleton(beanName, mbd, dbd);
							}
							if (!matchFound) {
								// In case of FactoryBean, try to match FactoryBean instance itself next.
								beanName = FACTORY_BEAN_PREFIX + beanName;
								if (includeNonSingletons || isSingleton(beanName, mbd, dbd)) {
									matchFound = isTypeMatch(beanName, type, allowFactoryBeanInit);
								}
							}
						}
						if (matchFound) {
							result.add(beanName);
						}
					}
				}
				catch (CannotLoadBeanClassException | BeanDefinitionStoreException ex) {
					if (allowEagerInit) {
						throw ex;
					}
					// Probably a placeholder: let's ignore it for type matching purposes.
					LogMessage message = (ex instanceof CannotLoadBeanClassException ?
							LogMessage.format("Ignoring bean class loading failure for bean '%s'", beanName) :
							LogMessage.format("Ignoring unresolvable metadata in bean definition '%s'", beanName));
					logger.trace(message, ex);
					// Register exception, in case the bean was accidentally unresolvable.
					onSuppressedException(ex);
				}
				catch (NoSuchBeanDefinitionException ex) {
					// Bean definition got removed while we were iterating -> ignore.
				}
			}
		}

		// Check manually registered singletons too.
		for (String beanName : this.manualSingletonNames) {
			try {
				// In case of FactoryBean, match object created by FactoryBean.
				if (isFactoryBean(beanName)) {
					if ((includeNonSingletons || isSingleton(beanName)) && isTypeMatch(beanName, type)) {
						result.add(beanName);
						// Match found for this bean: do not match FactoryBean itself anymore.
						continue;
					}
					// In case of FactoryBean, try to match FactoryBean itself next.
					beanName = FACTORY_BEAN_PREFIX + beanName;
				}
				// Match raw bean instance (might be raw FactoryBean).
				if (isTypeMatch(beanName, type)) {
					result.add(beanName);
				}
			}
			catch (NoSuchBeanDefinitionException ex) {
				// Shouldn't happen - probably a result of circular reference resolution...
				logger.trace(LogMessage.format(
						"Failed to check manually registered singleton with name '%s'", beanName), ex);
			}
		}

		return StringUtils.toStringArray(result);
	}

	private boolean isSingleton(String beanName, RootBeanDefinition mbd, @Nullable BeanDefinitionHolder dbd) {
		return (dbd != null ? mbd.isSingleton() : isSingleton(beanName));
	}

	/**
	 * Check whether the specified bean would need to be eagerly initialized
	 * in order to determine its type.
	 * @param factoryBeanName a factory-bean reference that the bean definition
	 * defines a factory method for
	 * @return whether eager initialization is necessary
	 */
	private boolean requiresEagerInitForType(@Nullable String factoryBeanName) {
		return (factoryBeanName != null && isFactoryBean(factoryBeanName) && !containsSingleton(factoryBeanName));
	}

	@Override
	public <T> Map<String, T> getBeansOfType(@Nullable Class<T> type) throws BeansException {
		return getBeansOfType(type, true, true);
	}

	@Override
	@SuppressWarnings("unchecked")
	public <T> Map<String, T> getBeansOfType(
			@Nullable Class<T> type, boolean includeNonSingletons, boolean allowEagerInit) throws BeansException {

		String[] beanNames = getBeanNamesForType(type, includeNonSingletons, allowEagerInit);
		Map<String, T> result = CollectionUtils.newLinkedHashMap(beanNames.length);
		for (String beanName : beanNames) {
			try {
				Object beanInstance = getBean(beanName);
				if (!(beanInstance instanceof NullBean)) {
					result.put(beanName, (T) beanInstance);
				}
			}
			catch (BeanCreationException ex) {
				Throwable rootCause = ex.getMostSpecificCause();
				if (rootCause instanceof BeanCurrentlyInCreationException bce) {
					String exBeanName = bce.getBeanName();
					if (exBeanName != null && isCurrentlyInCreation(exBeanName)) {
						if (logger.isTraceEnabled()) {
							logger.trace("Ignoring match to currently created bean '" + exBeanName + "': " +
									ex.getMessage());
						}
						onSuppressedException(ex);
						// Ignore: indicates a circular reference when autowiring constructors.
						// We want to find matches other than the currently created bean itself.
						continue;
					}
				}
				throw ex;
			}
		}
		return result;
	}

	@Override
	public String[] getBeanNamesForAnnotation(Class<? extends Annotation> annotationType) {
		List<String> result = new ArrayList<>();
		for (String beanName : this.beanDefinitionNames) {
			BeanDefinition bd = this.beanDefinitionMap.get(beanName);
			if (bd != null && !bd.isAbstract() && findAnnotationOnBean(beanName, annotationType) != null) {
				result.add(beanName);
			}
		}
		for (String beanName : this.manualSingletonNames) {
			if (!result.contains(beanName) && findAnnotationOnBean(beanName, annotationType) != null) {
				result.add(beanName);
			}
		}
		return StringUtils.toStringArray(result);
	}

	@Override
	public Map<String, Object> getBeansWithAnnotation(Class<? extends Annotation> annotationType) {
		String[] beanNames = getBeanNamesForAnnotation(annotationType);
		Map<String, Object> result = CollectionUtils.newLinkedHashMap(beanNames.length);
		for (String beanName : beanNames) {
			Object beanInstance = getBean(beanName);
			if (!(beanInstance instanceof NullBean)) {
				result.put(beanName, beanInstance);
			}
		}
		return result;
	}

	@Override
	public <A extends Annotation> @Nullable A findAnnotationOnBean(String beanName, Class<A> annotationType)
			throws NoSuchBeanDefinitionException {

		return findAnnotationOnBean(beanName, annotationType, true);
	}

	@Override
	public <A extends Annotation> @Nullable A findAnnotationOnBean(
			String beanName, Class<A> annotationType, boolean allowFactoryBeanInit)
			throws NoSuchBeanDefinitionException {

		Class<?> beanType = getType(beanName, allowFactoryBeanInit);
		if (beanType != null) {
			MergedAnnotation<A> annotation =
					MergedAnnotations.from(beanType, SearchStrategy.TYPE_HIERARCHY).get(annotationType);
			if (annotation.isPresent()) {
				return annotation.synthesize();
			}
		}
		if (containsBeanDefinition(beanName)) {
			RootBeanDefinition bd = getMergedLocalBeanDefinition(beanName);
			// Check raw bean class, for example, in case of a proxy.
			if (bd.hasBeanClass() && bd.getFactoryMethodName() == null) {
				Class<?> beanClass = bd.getBeanClass();
				if (beanClass != beanType) {
					MergedAnnotation<A> annotation =
							MergedAnnotations.from(beanClass, SearchStrategy.TYPE_HIERARCHY).get(annotationType);
					if (annotation.isPresent()) {
						return annotation.synthesize();
					}
				}
			}
			// Check annotations declared on factory method, if any.
			Method factoryMethod = bd.getResolvedFactoryMethod();
			if (factoryMethod != null) {
				MergedAnnotation<A> annotation =
						MergedAnnotations.from(factoryMethod, SearchStrategy.TYPE_HIERARCHY).get(annotationType);
				if (annotation.isPresent()) {
					return annotation.synthesize();
				}
			}
		}
		return null;
	}

	@Override
	public <A extends Annotation> Set<A> findAllAnnotationsOnBean(
			String beanName, Class<A> annotationType, boolean allowFactoryBeanInit)
			throws NoSuchBeanDefinitionException {

		Set<A> annotations = new LinkedHashSet<>();
		Class<?> beanType = getType(beanName, allowFactoryBeanInit);
		if (beanType != null) {
			MergedAnnotations.from(beanType, MergedAnnotations.SearchStrategy.TYPE_HIERARCHY)
					.stream(annotationType)
					.filter(MergedAnnotation::isPresent)
					.forEach(mergedAnnotation -> annotations.add(mergedAnnotation.synthesize()));
		}
		if (containsBeanDefinition(beanName)) {
			RootBeanDefinition bd = getMergedLocalBeanDefinition(beanName);
			// Check raw bean class, for example, in case of a proxy.
			if (bd.hasBeanClass() && bd.getFactoryMethodName() == null) {
				Class<?> beanClass = bd.getBeanClass();
				if (beanClass != beanType) {
					MergedAnnotations.from(beanClass, MergedAnnotations.SearchStrategy.TYPE_HIERARCHY)
							.stream(annotationType)
							.filter(MergedAnnotation::isPresent)
							.forEach(mergedAnnotation -> annotations.add(mergedAnnotation.synthesize()));
				}
			}
			// Check annotations declared on factory method, if any.
			Method factoryMethod = bd.getResolvedFactoryMethod();
			if (factoryMethod != null) {
				MergedAnnotations.from(factoryMethod, MergedAnnotations.SearchStrategy.TYPE_HIERARCHY)
						.stream(annotationType)
						.filter(MergedAnnotation::isPresent)
						.forEach(mergedAnnotation -> annotations.add(mergedAnnotation.synthesize()));
			}
		}
		return annotations;
	}


	//---------------------------------------------------------------------
	// Implementation of ConfigurableListableBeanFactory interface
	//---------------------------------------------------------------------

	@Override
	public void registerResolvableDependency(Class<?> dependencyType, @Nullable Object autowiredValue) {
		Assert.notNull(dependencyType, "Dependency type must not be null");
		if (autowiredValue != null) {
			if (!(autowiredValue instanceof ObjectFactory || dependencyType.isInstance(autowiredValue))) {
				throw new IllegalArgumentException("Value [" + autowiredValue +
						"] does not implement specified dependency type [" + dependencyType.getName() + "]");
			}
			this.resolvableDependencies.put(dependencyType, autowiredValue);
		}
	}

	@Override
	public boolean isAutowireCandidate(String beanName, DependencyDescriptor descriptor)
			throws NoSuchBeanDefinitionException {

		return isAutowireCandidate(beanName, descriptor, getAutowireCandidateResolver());
	}

	/**
	 * Determine whether the specified bean definition qualifies as an autowire candidate,
	 * to be injected into other beans which declare a dependency of matching type.
	 * @param beanName the name of the bean definition to check
	 * @param descriptor the descriptor of the dependency to resolve
	 * @param resolver the AutowireCandidateResolver to use for the actual resolution algorithm
	 * @return whether the bean should be considered as autowire candidate
	 */
	protected boolean isAutowireCandidate(
			String beanName, DependencyDescriptor descriptor, AutowireCandidateResolver resolver)
			throws NoSuchBeanDefinitionException {

		String bdName = transformedBeanName(beanName);
		if (containsBeanDefinition(bdName)) {
			return isAutowireCandidate(beanName, getMergedLocalBeanDefinition(bdName), descriptor, resolver);
		}
		else if (containsSingleton(beanName)) {
			return isAutowireCandidate(beanName, new RootBeanDefinition(getType(beanName)), descriptor, resolver);
		}

		BeanFactory parent = getParentBeanFactory();
		if (parent instanceof DefaultListableBeanFactory dlbf) {
			// No bean definition found in this factory -> delegate to parent.
			return dlbf.isAutowireCandidate(beanName, descriptor, resolver);
		}
		else if (parent instanceof ConfigurableListableBeanFactory clbf) {
			// If no DefaultListableBeanFactory, can't pass the resolver along.
			return clbf.isAutowireCandidate(beanName, descriptor);
		}
		else {
			return true;
		}
	}

	/**
	 * Determine whether the specified bean definition qualifies as an autowire candidate,
	 * to be injected into other beans which declare a dependency of matching type.
	 * @param beanName the name of the bean definition to check
	 * @param mbd the merged bean definition to check
	 * @param descriptor the descriptor of the dependency to resolve
	 * @param resolver the AutowireCandidateResolver to use for the actual resolution algorithm
	 * @return whether the bean should be considered as autowire candidate
	 */
	protected boolean isAutowireCandidate(String beanName, RootBeanDefinition mbd,
			DependencyDescriptor descriptor, AutowireCandidateResolver resolver) {

		String bdName = transformedBeanName(beanName);
		resolveBeanClass(mbd, bdName);
		if (mbd.isFactoryMethodUnique && mbd.factoryMethodToIntrospect == null) {
			new ConstructorResolver(this).resolveFactoryMethodIfPossible(mbd);
		}
		BeanDefinitionHolder holder = (beanName.equals(bdName) ?
				this.mergedBeanDefinitionHolders.computeIfAbsent(beanName,
						key -> new BeanDefinitionHolder(mbd, beanName, getAliases(bdName))) :
				new BeanDefinitionHolder(mbd, beanName, getAliases(bdName)));
		return resolver.isAutowireCandidate(holder, descriptor);
	}

	@Override
	public BeanDefinition getBeanDefinition(String beanName) throws NoSuchBeanDefinitionException {
		BeanDefinition bd = this.beanDefinitionMap.get(beanName);
		if (bd == null) {
			if (logger.isTraceEnabled()) {
				logger.trace("No bean named '" + beanName + "' found in " + this);
			}
			throw new NoSuchBeanDefinitionException(beanName);
		}
		return bd;
	}

	@Override
	public Iterator<String> getBeanNamesIterator() {
		CompositeIterator<String> iterator = new CompositeIterator<>();
		iterator.add(this.beanDefinitionNames.iterator());
		iterator.add(this.manualSingletonNames.iterator());
		return iterator;
	}

	@Override
	protected void clearMergedBeanDefinition(String beanName) {
		super.clearMergedBeanDefinition(beanName);
		this.mergedBeanDefinitionHolders.remove(beanName);
	}

	@Override
	public void clearMetadataCache() {
		super.clearMetadataCache();
		this.mergedBeanDefinitionHolders.clear();
		clearByTypeCache();
	}

	@Override
	public void freezeConfiguration() {
		clearMetadataCache();
		this.configurationFrozen = true;
		this.frozenBeanDefinitionNames = StringUtils.toStringArray(this.beanDefinitionNames);
	}

	@Override
	public boolean isConfigurationFrozen() {
		return this.configurationFrozen;
	}

	/**
	 * Considers all beans as eligible for metadata caching
	 * if the factory's configuration has been marked as frozen.
	 * @see #freezeConfiguration()
	 */
	@Override
	protected boolean isBeanEligibleForMetadataCaching(String beanName) {
		return (this.configurationFrozen || super.isBeanEligibleForMetadataCaching(beanName));
	}

	@Override
	protected @Nullable Object obtainInstanceFromSupplier(Supplier<?> supplier, String beanName, RootBeanDefinition mbd)
			throws Exception {

		if (supplier instanceof InstanceSupplier<?> instanceSupplier) {
			return instanceSupplier.get(RegisteredBean.of(this, beanName, mbd));
		}
		return super.obtainInstanceFromSupplier(supplier, beanName, mbd);
	}

	@Override
	protected void cacheMergedBeanDefinition(RootBeanDefinition mbd, String beanName) {
		super.cacheMergedBeanDefinition(mbd, beanName);
		if (mbd.isPrimary()) {
			this.primaryBeanNames.add(beanName);
		}
	}

	@Override
	protected void checkMergedBeanDefinition(RootBeanDefinition mbd, String beanName, @Nullable Object @Nullable [] args) {
		super.checkMergedBeanDefinition(mbd, beanName, args);

		if (mbd.isBackgroundInit()) {
			if (this.preInstantiationThread.get() == PreInstantiation.MAIN && getBootstrapExecutor() != null) {
				throw new BeanCurrentlyInCreationException(beanName, "Bean marked for background " +
						"initialization but requested in mainline thread - declare ObjectProvider " +
						"or lazy injection point in dependent mainline beans");
			}
		}
		else {
			// Bean intended to be initialized in main bootstrap thread.
			if (this.preInstantiationThread.get() == PreInstantiation.BACKGROUND) {
				throw new BeanCurrentlyInCreationException(beanName, "Bean marked for mainline initialization " +
						"but requested in background thread - enforce early instantiation in mainline thread " +
						"through depends-on '" + beanName + "' declaration for dependent background beans");
			}
		}
	}

	@Override
	protected @Nullable Boolean isCurrentThreadAllowedToHoldSingletonLock() {
		String mainThreadPrefix = this.mainThreadPrefix;
		if (mainThreadPrefix != null) {
<<<<<<< HEAD
			// We only differentiate in the preInstantiateSingletons phase.
=======
			// We only differentiate in the preInstantiateSingletons phase, using
			// the volatile mainThreadPrefix field as an indicator for that phase.
>>>>>>> b83e07ff

			PreInstantiation preInstantiation = this.preInstantiationThread.get();
			if (preInstantiation != null) {
				// A Spring-managed bootstrap thread:
				// MAIN is allowed to lock (true) or even forced to lock (null),
				// BACKGROUND is never allowed to lock (false).
				return switch (preInstantiation) {
					case MAIN -> (Boolean.TRUE.equals(this.strictLocking) ? null : true);
					case BACKGROUND -> false;
				};
			}

			// Not a Spring-managed bootstrap thread...
			if (Boolean.FALSE.equals(this.strictLocking)) {
				// Explicitly configured to use lenient locking wherever possible.
				return true;
			}
			else if (this.strictLocking == null) {
				// No explicit locking configuration -> infer appropriate locking.
				if (!getThreadNamePrefix().equals(mainThreadPrefix)) {
					// An unmanaged thread (assumed to be application-internal) with lenient locking,
					// and not part of the same thread pool that provided the main bootstrap thread
					// (excluding scenarios where we are hit by multiple external bootstrap threads).
					return true;
				}
			}
		}

		// Traditional behavior: forced to always hold a full lock.
		return null;
	}

	@Override
	public void preInstantiateSingletons() throws BeansException {
		if (logger.isTraceEnabled()) {
			logger.trace("Pre-instantiating singletons in " + this);
		}

		// Iterate over a copy to allow for init methods which in turn register new bean definitions.
		// While this may not be part of the regular factory bootstrap, it does otherwise work fine.
		List<String> beanNames = new ArrayList<>(this.beanDefinitionNames);

		// Trigger initialization of all non-lazy singleton beans...
		List<CompletableFuture<?>> futures = new ArrayList<>();

		this.preInstantiationThread.set(PreInstantiation.MAIN);
		this.mainThreadPrefix = getThreadNamePrefix();
		try {
			for (String beanName : beanNames) {
				RootBeanDefinition mbd = getMergedLocalBeanDefinition(beanName);
				if (!mbd.isAbstract() && mbd.isSingleton()) {
					CompletableFuture<?> future = preInstantiateSingleton(beanName, mbd);
					if (future != null) {
						futures.add(future);
					}
				}
			}
		}
		finally {
			this.mainThreadPrefix = null;
			this.preInstantiationThread.remove();
		}

		if (!futures.isEmpty()) {
			try {
				CompletableFuture.allOf(futures.toArray(new CompletableFuture<?>[0])).join();
			}
			catch (CompletionException ex) {
				ReflectionUtils.rethrowRuntimeException(ex.getCause());
			}
		}

		// Trigger post-initialization callback for all applicable beans...
		for (String beanName : beanNames) {
			Object singletonInstance = getSingleton(beanName, false);
			if (singletonInstance instanceof SmartInitializingSingleton smartSingleton) {
				StartupStep smartInitialize = getApplicationStartup().start("spring.beans.smart-initialize")
						.tag("beanName", beanName);
				smartSingleton.afterSingletonsInstantiated();
				smartInitialize.end();
			}
		}
	}

	private @Nullable CompletableFuture<?> preInstantiateSingleton(String beanName, RootBeanDefinition mbd) {
		if (mbd.isBackgroundInit()) {
			Executor executor = getBootstrapExecutor();
			if (executor != null) {
				String[] dependsOn = mbd.getDependsOn();
				if (dependsOn != null) {
					for (String dep : dependsOn) {
						getBean(dep);
					}
				}
				CompletableFuture<?> future = CompletableFuture.runAsync(
						() -> instantiateSingletonInBackgroundThread(beanName), executor);
				addSingletonFactory(beanName, () -> {
					try {
						future.join();
					}
					catch (CompletionException ex) {
						ReflectionUtils.rethrowRuntimeException(ex.getCause());
					}
					return future;  // not to be exposed, just to lead to ClassCastException in case of mismatch
				});
				return (!mbd.isLazyInit() ? future : null);
			}
			else if (logger.isInfoEnabled()) {
				logger.info("Bean '" + beanName + "' marked for background initialization " +
						"without bootstrap executor configured - falling back to mainline initialization");
			}
		}

		if (!mbd.isLazyInit()) {
			try {
				instantiateSingleton(beanName);
			}
			catch (BeanCurrentlyInCreationException ex) {
				logger.info("Bean '" + beanName + "' marked for pre-instantiation (not lazy-init) " +
						"but currently initialized by other thread - skipping it in mainline thread");
			}
		}
		return null;
	}

	private void instantiateSingletonInBackgroundThread(String beanName) {
		this.preInstantiationThread.set(PreInstantiation.BACKGROUND);
		try {
			instantiateSingleton(beanName);
		}
		catch (RuntimeException | Error ex) {
			if (logger.isWarnEnabled()) {
				logger.warn("Failed to instantiate singleton bean '" + beanName + "' in background thread", ex);
			}
			throw ex;
		}
		finally {
			this.preInstantiationThread.remove();
		}
	}

	private void instantiateSingleton(String beanName) {
		if (isFactoryBean(beanName)) {
			Object bean = getBean(FACTORY_BEAN_PREFIX + beanName);
			if (bean instanceof SmartFactoryBean<?> smartFactoryBean && smartFactoryBean.isEagerInit()) {
				getBean(beanName);
			}
		}
		else {
			getBean(beanName);
		}
	}

	private static String getThreadNamePrefix() {
		String name = Thread.currentThread().getName();
		int numberSeparator = name.lastIndexOf('-');
		return (numberSeparator >= 0 ? name.substring(0, numberSeparator) : name);
	}


	//---------------------------------------------------------------------
	// Implementation of BeanDefinitionRegistry interface
	//---------------------------------------------------------------------

	@Override
	public void registerBeanDefinition(String beanName, BeanDefinition beanDefinition)
			throws BeanDefinitionStoreException {

		Assert.hasText(beanName, "Bean name must not be empty");
		Assert.notNull(beanDefinition, "BeanDefinition must not be null");

		if (beanDefinition instanceof AbstractBeanDefinition abd) {
			try {
				abd.validate();
			}
			catch (BeanDefinitionValidationException ex) {
				throw new BeanDefinitionStoreException(beanDefinition.getResourceDescription(), beanName,
						"Validation of bean definition failed", ex);
			}
		}

		BeanDefinition existingDefinition = this.beanDefinitionMap.get(beanName);
		if (existingDefinition != null) {
			if (!isBeanDefinitionOverridable(beanName)) {
				throw new BeanDefinitionOverrideException(beanName, beanDefinition, existingDefinition);
			}
			else {
				logBeanDefinitionOverriding(beanName, beanDefinition, existingDefinition);
			}
			this.beanDefinitionMap.put(beanName, beanDefinition);
		}
		else {
			if (isAlias(beanName)) {
				String aliasedName = canonicalName(beanName);
				if (!isBeanDefinitionOverridable(aliasedName)) {
					if (containsBeanDefinition(aliasedName)) {  // alias for existing bean definition
						throw new BeanDefinitionOverrideException(
								beanName, beanDefinition, getBeanDefinition(aliasedName));
					}
					else {  // alias pointing to non-existing bean definition
						throw new BeanDefinitionStoreException(beanDefinition.getResourceDescription(), beanName,
								"Cannot register bean definition for bean '" + beanName +
								"' since there is already an alias for bean '" + aliasedName + "' bound.");
					}
				}
				else {
					if (logger.isInfoEnabled()) {
						logger.info("Removing alias '" + beanName + "' for bean '" + aliasedName +
								"' due to registration of bean definition for bean '" + beanName + "': [" +
								beanDefinition + "]");
					}
					removeAlias(beanName);
				}
			}
			if (hasBeanCreationStarted()) {
				// Cannot modify startup-time collection elements anymore (for stable iteration)
				synchronized (this.beanDefinitionMap) {
					this.beanDefinitionMap.put(beanName, beanDefinition);
					List<String> updatedDefinitions = new ArrayList<>(this.beanDefinitionNames.size() + 1);
					updatedDefinitions.addAll(this.beanDefinitionNames);
					updatedDefinitions.add(beanName);
					this.beanDefinitionNames = updatedDefinitions;
					removeManualSingletonName(beanName);
				}
			}
			else {
				// Still in startup registration phase
				this.beanDefinitionMap.put(beanName, beanDefinition);
				this.beanDefinitionNames.add(beanName);
				removeManualSingletonName(beanName);
			}
			this.frozenBeanDefinitionNames = null;
		}

		if (existingDefinition != null || containsSingleton(beanName)) {
			resetBeanDefinition(beanName);
		}
		else if (isConfigurationFrozen()) {
			clearByTypeCache();
		}

		// Cache a primary marker for the given bean.
		if (beanDefinition.isPrimary()) {
			this.primaryBeanNames.add(beanName);
		}
	}

	private void logBeanDefinitionOverriding(String beanName, BeanDefinition beanDefinition,
			BeanDefinition existingDefinition) {

		boolean explicitBeanOverride = (this.allowBeanDefinitionOverriding != null);
		if (existingDefinition.getRole() < beanDefinition.getRole()) {
			// for example, was ROLE_APPLICATION, now overriding with ROLE_SUPPORT or ROLE_INFRASTRUCTURE
			if (logger.isInfoEnabled()) {
				logger.info("Overriding user-defined bean definition for bean '" + beanName +
						"' with a framework-generated bean definition: replacing [" +
						existingDefinition + "] with [" + beanDefinition + "]");
			}
		}
		else if (!beanDefinition.equals(existingDefinition)) {
			if (explicitBeanOverride && logger.isInfoEnabled()) {
				logger.info("Overriding bean definition for bean '" + beanName +
						"' with a different definition: replacing [" + existingDefinition +
						"] with [" + beanDefinition + "]");
			}
			if (logger.isDebugEnabled()) {
				logger.debug("Overriding bean definition for bean '" + beanName +
						"' with a different definition: replacing [" + existingDefinition +
						"] with [" + beanDefinition + "]");
			}
		}
		else {
			if (explicitBeanOverride && logger.isInfoEnabled()) {
				logger.info("Overriding bean definition for bean '" + beanName +
						"' with an equivalent definition: replacing [" + existingDefinition +
						"] with [" + beanDefinition + "]");
			}
			if (logger.isTraceEnabled()) {
				logger.trace("Overriding bean definition for bean '" + beanName +
						"' with an equivalent definition: replacing [" + existingDefinition +
						"] with [" + beanDefinition + "]");
			}
		}
	}

	@Override
	public void removeBeanDefinition(String beanName) throws NoSuchBeanDefinitionException {
		Assert.hasText(beanName, "'beanName' must not be empty");

		BeanDefinition bd = this.beanDefinitionMap.remove(beanName);
		if (bd == null) {
			if (logger.isTraceEnabled()) {
				logger.trace("No bean named '" + beanName + "' found in " + this);
			}
			throw new NoSuchBeanDefinitionException(beanName);
		}

		if (hasBeanCreationStarted()) {
			// Cannot modify startup-time collection elements anymore (for stable iteration)
			synchronized (this.beanDefinitionMap) {
				List<String> updatedDefinitions = new ArrayList<>(this.beanDefinitionNames);
				updatedDefinitions.remove(beanName);
				this.beanDefinitionNames = updatedDefinitions;
			}
		}
		else {
			// Still in startup registration phase
			this.beanDefinitionNames.remove(beanName);
		}
		this.frozenBeanDefinitionNames = null;

		resetBeanDefinition(beanName);
	}

	/**
	 * Reset all bean definition caches for the given bean,
	 * including the caches of beans that are derived from it.
	 * <p>Called after an existing bean definition has been replaced or removed,
	 * triggering {@link #clearMergedBeanDefinition}, {@link #destroySingleton}
	 * and {@link MergedBeanDefinitionPostProcessor#resetBeanDefinition} on the
	 * given bean and on all bean definitions that have the given bean as parent.
	 * @param beanName the name of the bean to reset
	 * @see #registerBeanDefinition
	 * @see #removeBeanDefinition
	 */
	protected void resetBeanDefinition(String beanName) {
		// Remove the merged bean definition for the given bean, if already created.
		clearMergedBeanDefinition(beanName);

		// Remove corresponding bean from singleton cache, if any. Shouldn't usually
		// be necessary, rather just meant for overriding a context's default beans
		// (for example, the default StaticMessageSource in a StaticApplicationContext).
		destroySingleton(beanName);

		// Remove a cached primary marker for the given bean.
		this.primaryBeanNames.remove(beanName);

		// Notify all post-processors that the specified bean definition has been reset.
		for (MergedBeanDefinitionPostProcessor processor : getBeanPostProcessorCache().mergedDefinition) {
			processor.resetBeanDefinition(beanName);
		}

		// Reset all bean definitions that have the given bean as parent (recursively).
		for (String bdName : this.beanDefinitionNames) {
			if (!beanName.equals(bdName)) {
				BeanDefinition bd = this.beanDefinitionMap.get(bdName);
				// Ensure bd is non-null due to potential concurrent modification of beanDefinitionMap.
				if (bd != null && beanName.equals(bd.getParentName())) {
					resetBeanDefinition(bdName);
				}
			}
		}
	}

	/**
	 * This implementation returns {@code true} if bean definition overriding
	 * is generally allowed.
	 * @see #setAllowBeanDefinitionOverriding
	 */
	@Override
	public boolean isBeanDefinitionOverridable(String beanName) {
		return isAllowBeanDefinitionOverriding();
	}

	/**
	 * Only allows alias overriding if bean definition overriding is allowed.
	 * @see #setAllowBeanDefinitionOverriding
	 */
	@Override
	protected boolean allowAliasOverriding() {
		return isAllowBeanDefinitionOverriding();
	}

	/**
	 * Also checks for an alias overriding a bean definition of the same name.
	 */
	@Override
	protected void checkForAliasCircle(String name, String alias) {
		super.checkForAliasCircle(name, alias);
		if (!isBeanDefinitionOverridable(alias) && containsBeanDefinition(alias)) {
			throw new IllegalStateException("Cannot register alias '" + alias +
					"' for name '" + name + "': Alias would override bean definition '" + alias + "'");
		}
	}

	@Override
	public void registerSingleton(String beanName, Object singletonObject) throws IllegalStateException {
		super.registerSingleton(beanName, singletonObject);
		updateManualSingletonNames(set -> set.add(beanName), set -> !this.beanDefinitionMap.containsKey(beanName));
		clearByTypeCache();
	}

	@Override
	public void destroySingletons() {
		super.destroySingletons();
		updateManualSingletonNames(Set::clear, set -> !set.isEmpty());
		clearByTypeCache();
	}

	@Override
	public void destroySingleton(String beanName) {
		super.destroySingleton(beanName);
		removeManualSingletonName(beanName);
		clearByTypeCache();
	}

	private void removeManualSingletonName(String beanName) {
		updateManualSingletonNames(set -> set.remove(beanName), set -> set.contains(beanName));
	}

	/**
	 * Update the factory's internal set of manual singleton names.
	 * @param action the modification action
	 * @param condition a precondition for the modification action
	 * (if this condition does not apply, the action can be skipped)
	 */
	private void updateManualSingletonNames(Consumer<Set<String>> action, Predicate<Set<String>> condition) {
		if (hasBeanCreationStarted()) {
			// Cannot modify startup-time collection elements anymore (for stable iteration)
			synchronized (this.beanDefinitionMap) {
				if (condition.test(this.manualSingletonNames)) {
					Set<String> updatedSingletons = new LinkedHashSet<>(this.manualSingletonNames);
					action.accept(updatedSingletons);
					this.manualSingletonNames = updatedSingletons;
				}
			}
		}
		else {
			// Still in startup registration phase
			if (condition.test(this.manualSingletonNames)) {
				action.accept(this.manualSingletonNames);
			}
		}
	}

	/**
	 * Remove any assumptions about by-type mappings.
	 */
	private void clearByTypeCache() {
		this.allBeanNamesByType.clear();
		this.singletonBeanNamesByType.clear();
	}


	//---------------------------------------------------------------------
	// Dependency resolution functionality
	//---------------------------------------------------------------------

	@Override
	public <T> NamedBeanHolder<T> resolveNamedBean(Class<T> requiredType) throws BeansException {
		Assert.notNull(requiredType, "Required type must not be null");
		NamedBeanHolder<T> namedBean = resolveNamedBean(ResolvableType.forRawClass(requiredType), null, false);
		if (namedBean != null) {
			return namedBean;
		}
		BeanFactory parent = getParentBeanFactory();
		if (parent instanceof AutowireCapableBeanFactory acbf) {
			return acbf.resolveNamedBean(requiredType);
		}
		throw new NoSuchBeanDefinitionException(requiredType);
	}

	@SuppressWarnings("unchecked")
	private <T> @Nullable NamedBeanHolder<T> resolveNamedBean(
			ResolvableType requiredType, @Nullable Object @Nullable [] args, boolean nonUniqueAsNull) throws BeansException {

		Assert.notNull(requiredType, "Required type must not be null");
		String[] candidateNames = getBeanNamesForType(requiredType);

		if (candidateNames.length > 1) {
			List<String> autowireCandidates = new ArrayList<>(candidateNames.length);
			for (String beanName : candidateNames) {
				if (!containsBeanDefinition(beanName) || getBeanDefinition(beanName).isAutowireCandidate()) {
					autowireCandidates.add(beanName);
				}
			}
			if (!autowireCandidates.isEmpty()) {
				candidateNames = StringUtils.toStringArray(autowireCandidates);
			}
		}

		if (candidateNames.length == 1) {
			return resolveNamedBean(candidateNames[0], requiredType, args);
		}
		else if (candidateNames.length > 1) {
			Map<String, Object> candidates = CollectionUtils.newLinkedHashMap(candidateNames.length);
			for (String beanName : candidateNames) {
				if (containsSingleton(beanName) && args == null) {
					Object beanInstance = getBean(beanName);
					candidates.put(beanName, (beanInstance instanceof NullBean ? null : beanInstance));
				}
				else {
					candidates.put(beanName, getType(beanName));
				}
			}
			String candidateName = determinePrimaryCandidate(candidates, requiredType.toClass());
			if (candidateName == null) {
				candidateName = determineHighestPriorityCandidate(candidates, requiredType.toClass());
			}
			if (candidateName == null) {
				candidateName = determineDefaultCandidate(candidates);
			}
			if (candidateName != null) {
				Object beanInstance = candidates.get(candidateName);
				if (beanInstance == null) {
					return null;
				}
				if (beanInstance instanceof Class) {
					return resolveNamedBean(candidateName, requiredType, args);
				}
				return new NamedBeanHolder<>(candidateName, (T) beanInstance);
			}
			if (!nonUniqueAsNull) {
				throw new NoUniqueBeanDefinitionException(requiredType, candidates.keySet());
			}
		}

		return null;
	}

	private <T> @Nullable NamedBeanHolder<T> resolveNamedBean(
			String beanName, ResolvableType requiredType, @Nullable Object @Nullable [] args) throws BeansException {

		Object bean = getBean(beanName, null, args);
		if (bean instanceof NullBean) {
			return null;
		}
		return new NamedBeanHolder<>(beanName, adaptBeanInstance(beanName, bean, requiredType.toClass()));
	}

	@Override
	public @Nullable Object resolveDependency(DependencyDescriptor descriptor, @Nullable String requestingBeanName,
			@Nullable Set<String> autowiredBeanNames, @Nullable TypeConverter typeConverter) throws BeansException {

		descriptor.initParameterNameDiscovery(getParameterNameDiscoverer());
		if (Optional.class == descriptor.getDependencyType()) {
			return createOptionalDependency(descriptor, requestingBeanName);
		}
		else if (ObjectFactory.class == descriptor.getDependencyType() ||
				ObjectProvider.class == descriptor.getDependencyType()) {
			return new DependencyObjectProvider(descriptor, requestingBeanName);
		}
		else if (jakartaInjectProviderClass == descriptor.getDependencyType()) {
			return new Jsr330Factory().createDependencyProvider(descriptor, requestingBeanName);
		}
		else if (descriptor.supportsLazyResolution()) {
			Object result = getAutowireCandidateResolver().getLazyResolutionProxyIfNecessary(
					descriptor, requestingBeanName);
			if (result != null) {
				return result;
			}
		}
		return doResolveDependency(descriptor, requestingBeanName, autowiredBeanNames, typeConverter);
	}

	@SuppressWarnings("NullAway") // Dataflow analysis limitation
	public @Nullable Object doResolveDependency(DependencyDescriptor descriptor, @Nullable String beanName,
			@Nullable Set<String> autowiredBeanNames, @Nullable TypeConverter typeConverter) throws BeansException {

		InjectionPoint previousInjectionPoint = ConstructorResolver.setCurrentInjectionPoint(descriptor);
		try {
			// Step 1: pre-resolved shortcut for single bean match, for example, from @Autowired
			Object shortcut = descriptor.resolveShortcut(this);
			if (shortcut != null) {
				return shortcut;
			}

			Class<?> type = descriptor.getDependencyType();

			// Step 2: pre-defined value or expression, for example, from @Value
			Object value = getAutowireCandidateResolver().getSuggestedValue(descriptor);
			if (value != null) {
				if (value instanceof String strValue) {
					String resolvedValue = resolveEmbeddedValue(strValue);
					BeanDefinition bd = (beanName != null && containsBean(beanName) ?
							getMergedBeanDefinition(beanName) : null);
					value = evaluateBeanDefinitionString(resolvedValue, bd);
				}
				TypeConverter converter = (typeConverter != null ? typeConverter : getTypeConverter());
				try {
					return converter.convertIfNecessary(value, type, descriptor.getTypeDescriptor());
				}
				catch (UnsupportedOperationException ex) {
					// A custom TypeConverter which does not support TypeDescriptor resolution...
					return (descriptor.getField() != null ?
							converter.convertIfNecessary(value, type, descriptor.getField()) :
							converter.convertIfNecessary(value, type, descriptor.getMethodParameter()));
				}
			}

			// Step 3: shortcut for declared dependency name or qualifier-suggested name matching target bean name
			if (descriptor.usesStandardBeanLookup()) {
				String dependencyName = descriptor.getDependencyName();
				if (dependencyName == null || !containsBean(dependencyName)) {
					String suggestedName = getAutowireCandidateResolver().getSuggestedName(descriptor);
					dependencyName = (suggestedName != null && containsBean(suggestedName) ? suggestedName : null);
				}
				if (dependencyName != null) {
					dependencyName = canonicalName(dependencyName);  // dependency name can be alias of target name
					if (isTypeMatch(dependencyName, type) && isAutowireCandidate(dependencyName, descriptor) &&
							!isFallback(dependencyName) && !hasPrimaryConflict(dependencyName, type) &&
							!isSelfReference(beanName, dependencyName)) {
						if (autowiredBeanNames != null) {
							autowiredBeanNames.add(dependencyName);
						}
						Object dependencyBean = getBean(dependencyName);
						return resolveInstance(dependencyBean, descriptor, type, dependencyName);
					}
				}
			}

			// Step 4a: multiple beans as stream / array / standard collection / plain map
			Object multipleBeans = resolveMultipleBeans(descriptor, beanName, autowiredBeanNames, typeConverter);
			if (multipleBeans != null) {
				return multipleBeans;
			}
			// Step 4b: direct bean matches, possibly direct beans of type Collection / Map
			Map<String, Object> matchingBeans = findAutowireCandidates(beanName, type, descriptor);
			if (matchingBeans.isEmpty()) {
				// Step 4c (fallback): custom Collection / Map declarations for collecting multiple beans
				multipleBeans = resolveMultipleBeansFallback(descriptor, beanName, autowiredBeanNames, typeConverter);
				if (multipleBeans != null) {
					return multipleBeans;
				}
				// Raise exception if nothing found for required injection point
				if (isRequired(descriptor)) {
					raiseNoMatchingBeanFound(type, descriptor.getResolvableType(), descriptor);
				}
				return null;
			}

			String autowiredBeanName;
			Object instanceCandidate;

			// Step 5: determine single candidate
			if (matchingBeans.size() > 1) {
				autowiredBeanName = determineAutowireCandidate(matchingBeans, descriptor);
				if (autowiredBeanName == null) {
					if (isRequired(descriptor) || !indicatesArrayCollectionOrMap(type)) {
						// Raise exception if no clear match found for required injection point
						return descriptor.resolveNotUnique(descriptor.getResolvableType(), matchingBeans);
					}
					else {
						// In case of an optional Collection/Map, silently ignore a non-unique case:
						// possibly it was meant to be an empty collection of multiple regular beans
						// (before 4.3 in particular when we didn't even look for collection beans).
						return null;
					}
				}
				instanceCandidate = matchingBeans.get(autowiredBeanName);
			}
			else {
				// We have exactly one match.
				Map.Entry<String, Object> entry = matchingBeans.entrySet().iterator().next();
				autowiredBeanName = entry.getKey();
				instanceCandidate = entry.getValue();
			}

			// Step 6: validate single result
			if (autowiredBeanNames != null) {
				autowiredBeanNames.add(autowiredBeanName);
			}
			if (instanceCandidate instanceof Class) {
				instanceCandidate = descriptor.resolveCandidate(autowiredBeanName, type, this);
			}
			return resolveInstance(instanceCandidate, descriptor, type, autowiredBeanName);
		}
		finally {
			ConstructorResolver.setCurrentInjectionPoint(previousInjectionPoint);
		}
	}

	private @Nullable Object resolveInstance(Object candidate, DependencyDescriptor descriptor, Class<?> type, String name) {
		Object result = candidate;
		if (result instanceof NullBean) {
			// Raise exception if null encountered for required injection point
			if (isRequired(descriptor)) {
				raiseNoMatchingBeanFound(type, descriptor.getResolvableType(), descriptor);
			}
			result = null;
		}
		if (!ClassUtils.isAssignableValue(type, result)) {
			throw new BeanNotOfRequiredTypeException(name, type, candidate.getClass());
		}
		return result;

	}

	private @Nullable Object resolveMultipleBeans(DependencyDescriptor descriptor, @Nullable String beanName,
			@Nullable Set<String> autowiredBeanNames, @Nullable TypeConverter typeConverter) {

		Class<?> type = descriptor.getDependencyType();

		if (descriptor instanceof StreamDependencyDescriptor streamDependencyDescriptor) {
			Map<String, Object> matchingBeans = findAutowireCandidates(beanName, type, descriptor);
			if (autowiredBeanNames != null) {
				autowiredBeanNames.addAll(matchingBeans.keySet());
			}
			Stream<Object> stream = matchingBeans.keySet().stream()
					.map(name -> descriptor.resolveCandidate(name, type, this))
					.filter(bean -> !(bean instanceof NullBean));
			if (streamDependencyDescriptor.isOrdered()) {
				stream = stream.sorted(adaptOrderComparator(matchingBeans));
			}
			return stream;
		}
		else if (type.isArray()) {
			Class<?> componentType = type.componentType();
			ResolvableType resolvableType = descriptor.getResolvableType();
			Class<?> resolvedArrayType = resolvableType.resolve(type);
			if (resolvedArrayType != type) {
				componentType = resolvableType.getComponentType().resolve();
			}
			if (componentType == null) {
				return null;
			}
			Map<String, Object> matchingBeans = findAutowireCandidates(beanName, componentType,
					new MultiElementDescriptor(descriptor));
			if (matchingBeans.isEmpty()) {
				return null;
			}
			if (autowiredBeanNames != null) {
				autowiredBeanNames.addAll(matchingBeans.keySet());
			}
			TypeConverter converter = (typeConverter != null ? typeConverter : getTypeConverter());
			Object result = converter.convertIfNecessary(matchingBeans.values(), resolvedArrayType);
			if (result instanceof Object[] array && array.length > 1) {
				Comparator<Object> comparator = adaptDependencyComparator(matchingBeans);
				if (comparator != null) {
					Arrays.sort(array, comparator);
				}
			}
			return result;
		}
		else if (Collection.class == type || Set.class == type || List.class == type) {
			return resolveMultipleBeanCollection(descriptor, beanName, autowiredBeanNames, typeConverter);
		}
		else if (Map.class == type) {
			return resolveMultipleBeanMap(descriptor, beanName, autowiredBeanNames, typeConverter);
		}
		return null;
	}


	private @Nullable Object resolveMultipleBeansFallback(DependencyDescriptor descriptor, @Nullable String beanName,
			@Nullable Set<String> autowiredBeanNames, @Nullable TypeConverter typeConverter) {

		Class<?> type = descriptor.getDependencyType();

		if (Collection.class.isAssignableFrom(type) && type.isInterface()) {
			return resolveMultipleBeanCollection(descriptor, beanName, autowiredBeanNames, typeConverter);
		}
		else if (Map.class.isAssignableFrom(type) && type.isInterface()) {
			return resolveMultipleBeanMap(descriptor, beanName, autowiredBeanNames, typeConverter);
		}
		return null;
	}

	private @Nullable Object resolveMultipleBeanCollection(DependencyDescriptor descriptor, @Nullable String beanName,
			@Nullable Set<String> autowiredBeanNames, @Nullable TypeConverter typeConverter) {

		Class<?> elementType = descriptor.getResolvableType().asCollection().resolveGeneric();
		if (elementType == null) {
			return null;
		}
		Map<String, Object> matchingBeans = findAutowireCandidates(beanName, elementType,
				new MultiElementDescriptor(descriptor));
		if (matchingBeans.isEmpty()) {
			return null;
		}
		if (autowiredBeanNames != null) {
			autowiredBeanNames.addAll(matchingBeans.keySet());
		}
		TypeConverter converter = (typeConverter != null ? typeConverter : getTypeConverter());
		Object result = converter.convertIfNecessary(matchingBeans.values(), descriptor.getDependencyType());
		if (result instanceof List<?> list && list.size() > 1) {
			Comparator<Object> comparator = adaptDependencyComparator(matchingBeans);
			if (comparator != null) {
				list.sort(comparator);
			}
		}
		return result;
	}

	private @Nullable Object resolveMultipleBeanMap(DependencyDescriptor descriptor, @Nullable String beanName,
			@Nullable Set<String> autowiredBeanNames, @Nullable TypeConverter typeConverter) {

		ResolvableType mapType = descriptor.getResolvableType().asMap();
		Class<?> keyType = mapType.resolveGeneric(0);
		if (String.class != keyType) {
			return null;
		}
		Class<?> valueType = mapType.resolveGeneric(1);
		if (valueType == null) {
			return null;
		}
		Map<String, Object> matchingBeans = findAutowireCandidates(beanName, valueType,
				new MultiElementDescriptor(descriptor));
		if (matchingBeans.isEmpty()) {
			return null;
		}
		if (autowiredBeanNames != null) {
			autowiredBeanNames.addAll(matchingBeans.keySet());
		}
		TypeConverter converter = (typeConverter != null ? typeConverter : getTypeConverter());
		return converter.convertIfNecessary(matchingBeans, descriptor.getDependencyType());
	}

	private boolean indicatesArrayCollectionOrMap(Class<?> type) {
		return (type.isArray() || (type.isInterface() &&
				(Collection.class.isAssignableFrom(type) || Map.class.isAssignableFrom(type))));
	}

	private boolean isRequired(DependencyDescriptor descriptor) {
		return getAutowireCandidateResolver().isRequired(descriptor);
	}

	private @Nullable Comparator<Object> adaptDependencyComparator(Map<String, ?> matchingBeans) {
		Comparator<Object> comparator = getDependencyComparator();
		if (comparator instanceof OrderComparator orderComparator) {
			return orderComparator.withSourceProvider(
					createFactoryAwareOrderSourceProvider(matchingBeans));
		}
		else {
			return comparator;
		}
	}

	private Comparator<Object> adaptOrderComparator(Map<String, ?> matchingBeans) {
		Comparator<Object> dependencyComparator = getDependencyComparator();
		OrderComparator comparator = (dependencyComparator instanceof OrderComparator orderComparator ?
				orderComparator : OrderComparator.INSTANCE);
		return comparator.withSourceProvider(createFactoryAwareOrderSourceProvider(matchingBeans));
	}

	private OrderComparator.OrderSourceProvider createFactoryAwareOrderSourceProvider(Map<String, ?> beans) {
		IdentityHashMap<Object, String> instancesToBeanNames = new IdentityHashMap<>();
		beans.forEach((beanName, instance) -> instancesToBeanNames.put(instance, beanName));
		return new FactoryAwareOrderSourceProvider(instancesToBeanNames);
	}

	/**
	 * Find bean instances that match the required type.
	 * Called during autowiring for the specified bean.
	 * @param beanName the name of the bean that is about to be wired
	 * @param requiredType the actual type of bean to look for
	 * (may be an array component type or collection element type)
	 * @param descriptor the descriptor of the dependency to resolve
	 * @return a Map of candidate names and candidate instances that match
	 * the required type (never {@code null})
	 * @throws BeansException in case of errors
	 * @see #autowireByType
	 * @see #autowireConstructor
	 */
	protected Map<String, Object> findAutowireCandidates(
			@Nullable String beanName, Class<?> requiredType, DependencyDescriptor descriptor) {

		String[] candidateNames = BeanFactoryUtils.beanNamesForTypeIncludingAncestors(
				this, requiredType, true, descriptor.isEager());
		Map<String, Object> result = CollectionUtils.newLinkedHashMap(candidateNames.length);
		for (Map.Entry<Class<?>, Object> classObjectEntry : this.resolvableDependencies.entrySet()) {
			Class<?> autowiringType = classObjectEntry.getKey();
			if (autowiringType.isAssignableFrom(requiredType)) {
				Object autowiringValue = classObjectEntry.getValue();
				autowiringValue = AutowireUtils.resolveAutowiringValue(autowiringValue, requiredType);
				if (requiredType.isInstance(autowiringValue)) {
					result.put(ObjectUtils.identityToString(autowiringValue), autowiringValue);
					break;
				}
			}
		}
		for (String candidate : candidateNames) {
			if (!isSelfReference(beanName, candidate) && isAutowireCandidate(candidate, descriptor)) {
				addCandidateEntry(result, candidate, descriptor, requiredType);
			}
		}
		if (result.isEmpty()) {
			boolean multiple = indicatesArrayCollectionOrMap(requiredType);
			// Consider fallback matches if the first pass failed to find anything...
			DependencyDescriptor fallbackDescriptor = descriptor.forFallbackMatch();
			for (String candidate : candidateNames) {
				if (!isSelfReference(beanName, candidate) && isAutowireCandidate(candidate, fallbackDescriptor) &&
						(!multiple || getAutowireCandidateResolver().hasQualifier(descriptor))) {
					addCandidateEntry(result, candidate, descriptor, requiredType);
				}
			}
			if (result.isEmpty() && !multiple) {
				// Consider self references as a final pass...
				// but in the case of a dependency collection, not the very same bean itself.
				for (String candidate : candidateNames) {
					if (isSelfReference(beanName, candidate) &&
							(!(descriptor instanceof MultiElementDescriptor) || !beanName.equals(candidate)) &&
							isAutowireCandidate(candidate, fallbackDescriptor)) {
						addCandidateEntry(result, candidate, descriptor, requiredType);
					}
				}
			}
		}
		return result;
	}

	/**
	 * Add an entry to the candidate map: a bean instance if available or just the resolved
	 * type, preventing early bean initialization ahead of primary candidate selection.
	 */
	private void addCandidateEntry(Map<String, Object> candidates, String candidateName,
			DependencyDescriptor descriptor, Class<?> requiredType) {

		if (descriptor instanceof MultiElementDescriptor) {
			Object beanInstance = descriptor.resolveCandidate(candidateName, requiredType, this);
			if (!(beanInstance instanceof NullBean)) {
				candidates.put(candidateName, beanInstance);
			}
		}
		else if (containsSingleton(candidateName) ||
				(descriptor instanceof StreamDependencyDescriptor streamDescriptor && streamDescriptor.isOrdered())) {
			Object beanInstance = descriptor.resolveCandidate(candidateName, requiredType, this);
			candidates.put(candidateName, (beanInstance instanceof NullBean ? null : beanInstance));
		}
		else {
			candidates.put(candidateName, getType(candidateName));
		}
	}

	/**
	 * Determine the autowire candidate in the given set of beans.
	 * <p>Looks for {@code @Primary} and {@code @Priority} (in that order).
	 * @param candidates a Map of candidate names and candidate instances
	 * that match the required type, as returned by {@link #findAutowireCandidates}
	 * @param descriptor the target dependency to match against
	 * @return the name of the autowire candidate, or {@code null} if none found
	 */
	protected @Nullable String determineAutowireCandidate(Map<String, Object> candidates, DependencyDescriptor descriptor) {
		Class<?> requiredType = descriptor.getDependencyType();
		// Step 1: check primary candidate
		String primaryCandidate = determinePrimaryCandidate(candidates, requiredType);
		if (primaryCandidate != null) {
			return primaryCandidate;
		}
		// Step 2a: match bean name against declared dependency name
		String dependencyName = descriptor.getDependencyName();
		if (dependencyName != null) {
			for (String beanName : candidates.keySet()) {
				if (matchesBeanName(beanName, dependencyName)) {
					return beanName;
				}
			}
		}
		// Step 2b: match bean name against qualifier-suggested name
		String suggestedName = getAutowireCandidateResolver().getSuggestedName(descriptor);
		if (suggestedName != null) {
			for (String beanName : candidates.keySet()) {
				if (matchesBeanName(beanName, suggestedName)) {
					return beanName;
				}
			}
		}
		// Step 3: check highest priority candidate
		String priorityCandidate = determineHighestPriorityCandidate(candidates, requiredType);
		if (priorityCandidate != null) {
			return priorityCandidate;
		}
		// Step 4: pick unique default-candidate
		String defaultCandidate = determineDefaultCandidate(candidates);
		if (defaultCandidate != null) {
			return defaultCandidate;
		}
		// Step 5: pick directly registered dependency
		for (Map.Entry<String, Object> entry : candidates.entrySet()) {
			String candidateName = entry.getKey();
			Object beanInstance = entry.getValue();
			if (beanInstance != null && this.resolvableDependencies.containsValue(beanInstance)) {
				return candidateName;
			}
		}
		return null;
	}

	/**
	 * Determine the primary candidate in the given set of beans.
	 * @param candidates a Map of candidate names and candidate instances
	 * (or candidate classes if not created yet) that match the required type
	 * @param requiredType the target dependency type to match against
	 * @return the name of the primary candidate, or {@code null} if none found
	 * @see #isPrimary(String, Object)
	 */
	protected @Nullable String determinePrimaryCandidate(Map<String, Object> candidates, Class<?> requiredType) {
		String primaryBeanName = null;
		// First pass: identify unique primary candidate
		for (Map.Entry<String, Object> entry : candidates.entrySet()) {
			String candidateBeanName = entry.getKey();
			Object beanInstance = entry.getValue();
			if (isPrimary(candidateBeanName, beanInstance)) {
				if (primaryBeanName != null) {
					boolean candidateLocal = containsBeanDefinition(candidateBeanName);
					boolean primaryLocal = containsBeanDefinition(primaryBeanName);
					if (candidateLocal == primaryLocal) {
						throw new NoUniqueBeanDefinitionException(requiredType, candidates.size(),
								"more than one 'primary' bean found among candidates: " + candidates.keySet());
					}
					else if (candidateLocal) {
						primaryBeanName = candidateBeanName;
					}
				}
				else {
					primaryBeanName = candidateBeanName;
				}
			}
		}
		// Second pass: identify unique non-fallback candidate
		if (primaryBeanName == null) {
			for (String candidateBeanName : candidates.keySet()) {
				if (!isFallback(candidateBeanName)) {
					if (primaryBeanName != null) {
						return null;
					}
					primaryBeanName = candidateBeanName;
				}
			}
		}
		return primaryBeanName;
	}

	/**
	 * Determine the candidate with the highest priority in the given set of beans.
	 * <p>Based on {@code @jakarta.annotation.Priority}. As defined by the related
	 * {@link org.springframework.core.Ordered} interface, the lowest value has
	 * the highest priority.
	 * @param candidates a Map of candidate names and candidate instances
	 * (or candidate classes if not created yet) that match the required type
	 * @param requiredType the target dependency type to match against
	 * @return the name of the candidate with the highest priority,
	 * or {@code null} if none found
	 * @throws NoUniqueBeanDefinitionException if multiple beans are detected with
	 * the same highest priority value
	 * @see #getPriority(Object)
	 */
	protected @Nullable String determineHighestPriorityCandidate(Map<String, Object> candidates, Class<?> requiredType) {
		String highestPriorityBeanName = null;
		Integer highestPriority = null;
		boolean highestPriorityConflictDetected = false;
		for (Map.Entry<String, Object> entry : candidates.entrySet()) {
			String candidateBeanName = entry.getKey();
			Object beanInstance = entry.getValue();
			if (beanInstance != null) {
				Integer candidatePriority = getPriority(beanInstance);
				if (candidatePriority != null) {
					if (highestPriority != null) {
						if (candidatePriority.equals(highestPriority)) {
							highestPriorityConflictDetected = true;
						}
						else if (candidatePriority < highestPriority) {
							highestPriorityBeanName = candidateBeanName;
							highestPriority = candidatePriority;
							highestPriorityConflictDetected = false;
						}
					}
					else {
						highestPriorityBeanName = candidateBeanName;
						highestPriority = candidatePriority;
					}
				}
			}
		}

		if (highestPriorityConflictDetected) {
			throw new NoUniqueBeanDefinitionException(requiredType, candidates.size(),
					"Multiple beans found with the same highest priority (" + highestPriority +
					") among candidates: " + candidates.keySet());

		}
		return highestPriorityBeanName;
	}

	/**
	 * Return whether the bean definition for the given bean name has been
	 * marked as a primary bean.
	 * @param beanName the name of the bean
	 * @param beanInstance the corresponding bean instance (can be {@code null})
	 * @return whether the given bean qualifies as primary
	 */
	protected boolean isPrimary(String beanName, Object beanInstance) {
		String transformedBeanName = transformedBeanName(beanName);
		if (containsBeanDefinition(transformedBeanName)) {
			return getMergedLocalBeanDefinition(transformedBeanName).isPrimary();
		}
		return (getParentBeanFactory() instanceof DefaultListableBeanFactory parent &&
				parent.isPrimary(transformedBeanName, beanInstance));
	}

	/**
	 * Return whether the bean definition for the given bean name has been
	 * marked as a fallback bean.
	 * @param beanName the name of the bean
	 * @since 6.2
	 */
	private boolean isFallback(String beanName) {
		String transformedBeanName = transformedBeanName(beanName);
		if (containsBeanDefinition(transformedBeanName)) {
			return getMergedLocalBeanDefinition(transformedBeanName).isFallback();
		}
		return (getParentBeanFactory() instanceof DefaultListableBeanFactory parent &&
				parent.isFallback(transformedBeanName));
	}

	/**
	 * Return the priority assigned for the given bean instance by
	 * the {@code jakarta.annotation.Priority} annotation.
	 * <p>The default implementation delegates to the specified
	 * {@link #setDependencyComparator dependency comparator}, checking its
	 * {@link OrderComparator#getPriority method} if it is an extension of
	 * Spring's common {@link OrderComparator} - typically, an
	 * {@link org.springframework.core.annotation.AnnotationAwareOrderComparator}.
	 * If no such comparator is present, this implementation returns {@code null}.
	 * @param beanInstance the bean instance to check (can be {@code null})
	 * @return the priority assigned to that bean or {@code null} if none is set
	 */
	protected @Nullable Integer getPriority(Object beanInstance) {
		Comparator<Object> comparator = getDependencyComparator();
		if (comparator instanceof OrderComparator orderComparator) {
			return orderComparator.getPriority(beanInstance);
		}
		return null;
	}

	/**
	 * Return a unique "default-candidate" among remaining non-default candidates.
	 * @param candidates a Map of candidate names and candidate instances
	 * (or candidate classes if not created yet) that match the required type
	 * @return the name of the default candidate, or {@code null} if none found
	 * @since 6.2.4
	 * @see AbstractBeanDefinition#isDefaultCandidate()
	 */
	@Nullable
	private String determineDefaultCandidate(Map<String, Object> candidates) {
		String defaultBeanName = null;
		for (String candidateBeanName : candidates.keySet()) {
			if (AutowireUtils.isDefaultCandidate(this, candidateBeanName)) {
				if (defaultBeanName != null) {
					return null;
				}
				defaultBeanName = candidateBeanName;
			}
		}
		return defaultBeanName;
	}

	/**
	 * Determine whether the given candidate name matches the bean name or the aliases
	 * stored in this bean definition.
	 */
	protected boolean matchesBeanName(String beanName, @Nullable String candidateName) {
		return (candidateName != null &&
				(candidateName.equals(beanName) || ObjectUtils.containsElement(getAliases(beanName), candidateName)));
	}

	/**
	 * Determine whether the given beanName/candidateName pair indicates a self reference,
	 * i.e. whether the candidate points back to the original bean or to a factory method
	 * on the original bean.
	 */
	@Contract("null, _ -> false;_, null -> false;")
	private boolean isSelfReference(@Nullable String beanName, @Nullable String candidateName) {
		return (beanName != null && candidateName != null &&
				(beanName.equals(candidateName) || (containsBeanDefinition(candidateName) &&
						beanName.equals(getMergedLocalBeanDefinition(candidateName).getFactoryBeanName()))));
	}

	/**
	 * Determine whether there is a primary bean registered for the given dependency type,
	 * not matching the given bean name.
	 */
	private boolean hasPrimaryConflict(String beanName, Class<?> dependencyType) {
		for (String candidate : this.primaryBeanNames) {
			if (isTypeMatch(candidate, dependencyType) && !candidate.equals(beanName)) {
				return true;
			}
		}
		return (getParentBeanFactory() instanceof DefaultListableBeanFactory parent &&
				parent.hasPrimaryConflict(beanName, dependencyType));
	}

	/**
	 * Raise a NoSuchBeanDefinitionException or BeanNotOfRequiredTypeException
	 * for an unresolvable dependency.
	 */
	private void raiseNoMatchingBeanFound(
			Class<?> type, ResolvableType resolvableType, DependencyDescriptor descriptor) throws BeansException {

		checkBeanNotOfRequiredType(type, descriptor);

		throw new NoSuchBeanDefinitionException(resolvableType,
				"expected at least 1 bean which qualifies as autowire candidate. " +
				"Dependency annotations: " + ObjectUtils.nullSafeToString(descriptor.getAnnotations()));
	}

	/**
	 * Raise a BeanNotOfRequiredTypeException for an unresolvable dependency, if applicable,
	 * i.e. if the target type of the bean would match but an exposed proxy doesn't.
	 */
	private void checkBeanNotOfRequiredType(Class<?> type, DependencyDescriptor descriptor) {
		for (String beanName : this.beanDefinitionNames) {
			try {
				RootBeanDefinition mbd = getMergedLocalBeanDefinition(beanName);
				Class<?> targetType = mbd.getTargetType();
				if (targetType != null && type.isAssignableFrom(targetType) &&
						isAutowireCandidate(beanName, mbd, descriptor, getAutowireCandidateResolver())) {
					// Probably a proxy interfering with target type match -> throw meaningful exception.
					Object beanInstance = getSingleton(beanName, false);
					Class<?> beanType = (beanInstance != null && beanInstance.getClass() != NullBean.class ?
							beanInstance.getClass() : predictBeanType(beanName, mbd));
					if (beanType != null && !type.isAssignableFrom(beanType)) {
						throw new BeanNotOfRequiredTypeException(beanName, type, beanType);
					}
				}
			}
			catch (NoSuchBeanDefinitionException ex) {
				// Bean definition got removed while we were iterating -> ignore.
			}
		}

		if (getParentBeanFactory() instanceof DefaultListableBeanFactory parent) {
			parent.checkBeanNotOfRequiredType(type, descriptor);
		}
	}

	/**
	 * Create an {@link Optional} wrapper for the specified dependency.
	 */
	private Optional<?> createOptionalDependency(
			DependencyDescriptor descriptor, @Nullable String beanName, final @Nullable Object... args) {

		DependencyDescriptor descriptorToUse = new NestedDependencyDescriptor(descriptor) {
			@Override
			public boolean isRequired() {
				return false;
			}
			@Override
			public Object resolveCandidate(String beanName, Class<?> requiredType, BeanFactory beanFactory) {
				return (!ObjectUtils.isEmpty(args) ? beanFactory.getBean(beanName, args) :
						super.resolveCandidate(beanName, requiredType, beanFactory));
			}
			@Override
			public boolean usesStandardBeanLookup() {
				return ObjectUtils.isEmpty(args);
			}
		};
		Object result = doResolveDependency(descriptorToUse, beanName, null, null);
		return (result instanceof Optional<?> optional ? optional : Optional.ofNullable(result));
	}


	@Override
	public String toString() {
		StringBuilder sb = new StringBuilder(ObjectUtils.identityToString(this));
		sb.append(": defining beans [");
		sb.append(StringUtils.collectionToCommaDelimitedString(this.beanDefinitionNames));
		sb.append("]; ");
		BeanFactory parent = getParentBeanFactory();
		if (parent == null) {
			sb.append("root of factory hierarchy");
		}
		else {
			sb.append("parent: ").append(ObjectUtils.identityToString(parent));
		}
		return sb.toString();
	}


	//---------------------------------------------------------------------
	// Serialization support
	//---------------------------------------------------------------------

	@Serial
	private void readObject(ObjectInputStream ois) throws IOException, ClassNotFoundException {
		throw new NotSerializableException("DefaultListableBeanFactory itself is not deserializable - " +
				"just a SerializedBeanFactoryReference is");
	}

	@Serial
	protected Object writeReplace() throws ObjectStreamException {
		if (this.serializationId != null) {
			return new SerializedBeanFactoryReference(this.serializationId);
		}
		else {
			throw new NotSerializableException("DefaultListableBeanFactory has no serialization id");
		}
	}


	/**
	 * Minimal id reference to the factory.
	 * Resolved to the actual factory instance on deserialization.
	 */
	private static class SerializedBeanFactoryReference implements Serializable {

		private final String id;

		public SerializedBeanFactoryReference(String id) {
			this.id = id;
		}

		private Object readResolve() {
			Reference<?> ref = serializableFactories.get(this.id);
			if (ref != null) {
				Object result = ref.get();
				if (result != null) {
					return result;
				}
			}
			// Lenient fallback: dummy factory in case of original factory not found...
			DefaultListableBeanFactory dummyFactory = new DefaultListableBeanFactory();
			dummyFactory.serializationId = this.id;
			return dummyFactory;
		}
	}


	/**
	 * A dependency descriptor marker for nested elements.
	 */
	private static class NestedDependencyDescriptor extends DependencyDescriptor {

		public NestedDependencyDescriptor(DependencyDescriptor original) {
			super(original);
			increaseNestingLevel();
		}

		@Override
		public boolean usesStandardBeanLookup() {
			return true;
		}
	}


	/**
	 * A dependency descriptor for a multi-element declaration with nested elements.
	 */
	private static class MultiElementDescriptor extends NestedDependencyDescriptor {

		public MultiElementDescriptor(DependencyDescriptor original) {
			super(original);
		}
	}


	/**
	 * A dependency descriptor marker for stream access to multiple elements.
	 */
	private static class StreamDependencyDescriptor extends DependencyDescriptor {

		private final boolean ordered;

		public StreamDependencyDescriptor(DependencyDescriptor original, boolean ordered) {
			super(original);
			this.ordered = ordered;
		}

		public boolean isOrdered() {
			return this.ordered;
		}
	}


	private interface BeanObjectProvider<T> extends ObjectProvider<T>, Serializable {
	}


	/**
	 * Serializable ObjectFactory/ObjectProvider for lazy resolution of a dependency.
	 */
	private class DependencyObjectProvider implements BeanObjectProvider<Object> {

		private final DependencyDescriptor descriptor;

		private final boolean optional;

		private final @Nullable String beanName;

		public DependencyObjectProvider(DependencyDescriptor descriptor, @Nullable String beanName) {
			this.descriptor = new NestedDependencyDescriptor(descriptor);
			this.optional = (this.descriptor.getDependencyType() == Optional.class);
			this.beanName = beanName;
		}

		@Override
		public Object getObject() throws BeansException {
			if (this.optional) {
				return createOptionalDependency(this.descriptor, this.beanName);
			}
			else {
				Object result = doResolveDependency(this.descriptor, this.beanName, null, null);
				if (result == null) {
					throw new NoSuchBeanDefinitionException(this.descriptor.getResolvableType());
				}
				return result;
			}
		}

		@Override
		public Object getObject(final @Nullable Object... args) throws BeansException {
			if (this.optional) {
				return createOptionalDependency(this.descriptor, this.beanName, args);
			}
			else {
				DependencyDescriptor descriptorToUse = new DependencyDescriptor(this.descriptor) {
					@Override
					public Object resolveCandidate(String beanName, Class<?> requiredType, BeanFactory beanFactory) {
						return beanFactory.getBean(beanName, args);
					}
				};
				Object result = doResolveDependency(descriptorToUse, this.beanName, null, null);
				if (result == null) {
					throw new NoSuchBeanDefinitionException(this.descriptor.getResolvableType());
				}
				return result;
			}
		}

		@Override
		public @Nullable Object getIfAvailable() throws BeansException {
			try {
				if (this.optional) {
					return createOptionalDependency(this.descriptor, this.beanName);
				}
				else {
					DependencyDescriptor descriptorToUse = new DependencyDescriptor(this.descriptor) {
						@Override
						public boolean isRequired() {
							return false;
						}
						@Override
						public boolean usesStandardBeanLookup() {
							return true;
						}
					};
					return doResolveDependency(descriptorToUse, this.beanName, null, null);
				}
			}
			catch (ScopeNotActiveException ex) {
				// Ignore resolved bean in non-active scope
				return null;
			}
		}

		@Override
		public void ifAvailable(Consumer<Object> dependencyConsumer) throws BeansException {
			Object dependency = getIfAvailable();
			if (dependency != null) {
				try {
					dependencyConsumer.accept(dependency);
				}
				catch (ScopeNotActiveException ex) {
					// Ignore resolved bean in non-active scope, even on scoped proxy invocation
				}
			}
		}

		@Override
		public @Nullable Object getIfUnique() throws BeansException {
			DependencyDescriptor descriptorToUse = new DependencyDescriptor(this.descriptor) {
				@Override
				public boolean isRequired() {
					return false;
				}
				@Override
				public boolean usesStandardBeanLookup() {
					return true;
				}
				@Override
				public @Nullable Object resolveNotUnique(ResolvableType type, Map<String, Object> matchingBeans) {
					return null;
				}
			};
			try {
				if (this.optional) {
					return createOptionalDependency(descriptorToUse, this.beanName);
				}
				else {
					return doResolveDependency(descriptorToUse, this.beanName, null, null);
				}
			}
			catch (ScopeNotActiveException ex) {
				// Ignore resolved bean in non-active scope
				return null;
			}
		}

		@Override
		public void ifUnique(Consumer<Object> dependencyConsumer) throws BeansException {
			Object dependency = getIfUnique();
			if (dependency != null) {
				try {
					dependencyConsumer.accept(dependency);
				}
				catch (ScopeNotActiveException ex) {
					// Ignore resolved bean in non-active scope, even on scoped proxy invocation
				}
			}
		}

		protected @Nullable Object getValue() throws BeansException {
			if (this.optional) {
				return createOptionalDependency(this.descriptor, this.beanName);
			}
			else {
				return doResolveDependency(this.descriptor, this.beanName, null, null);
			}
		}

		@Override
		public Stream<Object> stream() {
			return resolveStream(false);
		}

		@Override
		public Stream<Object> orderedStream() {
			return resolveStream(true);
		}

		@SuppressWarnings({"rawtypes", "unchecked"})
		private Stream<Object> resolveStream(boolean ordered) {
			DependencyDescriptor descriptorToUse = new StreamDependencyDescriptor(this.descriptor, ordered);
			Object result = doResolveDependency(descriptorToUse, this.beanName, null, null);
			return (result instanceof Stream stream ? stream : Stream.of(result));
		}

		@Override
		public Stream<Object> stream(Predicate<Class<?>> customFilter, boolean includeNonSingletons) {
			return Arrays.stream(beanNamesForStream(this.descriptor.getResolvableType(), includeNonSingletons, true))
					.filter(name -> AutowireUtils.isAutowireCandidate(DefaultListableBeanFactory.this, name))
					.filter(name -> customFilter.test(getType(name)))
					.map(name -> getBean(name))
					.filter(bean -> !(bean instanceof NullBean));
		}

		@Override
		public Stream<Object> orderedStream(Predicate<Class<?>> customFilter, boolean includeNonSingletons) {
			String[] beanNames = beanNamesForStream(this.descriptor.getResolvableType(), includeNonSingletons, true);
			if (beanNames.length == 0) {
				return Stream.empty();
			}
			Map<String, Object> matchingBeans = CollectionUtils.newLinkedHashMap(beanNames.length);
			for (String beanName : beanNames) {
				if (AutowireUtils.isAutowireCandidate(DefaultListableBeanFactory.this, beanName) &&
						customFilter.test(getType(beanName))) {
					Object beanInstance = getBean(beanName);
					if (!(beanInstance instanceof NullBean)) {
						matchingBeans.put(beanName, beanInstance);
					}
				}
			}
			return matchingBeans.values().stream().sorted(adaptOrderComparator(matchingBeans));
		}
	}


	/**
	 * Separate inner class for avoiding a hard dependency on the {@code jakarta.inject} API.
	 * Actual {@code jakarta.inject.Provider} implementation is nested here in order to make it
	 * invisible for Graal's introspection of DefaultListableBeanFactory's nested classes.
	 */
	private class Jsr330Factory implements Serializable {

		public Object createDependencyProvider(DependencyDescriptor descriptor, @Nullable String beanName) {
			return new Jsr330Provider(descriptor, beanName);
		}

		private class Jsr330Provider extends DependencyObjectProvider implements Provider<Object> {

			public Jsr330Provider(DependencyDescriptor descriptor, @Nullable String beanName) {
				super(descriptor, beanName);
			}

			@Override
			public @Nullable Object get() throws BeansException {
				return getValue();
			}
		}
	}


	/**
	 * An {@link org.springframework.core.OrderComparator.OrderSourceProvider} implementation
	 * that is aware of the bean metadata of the instances to sort.
	 * <p>Lookup for the method factory of an instance to sort, if any, and let the
	 * comparator retrieve the {@link org.springframework.core.annotation.Order}
	 * value defined on it.
	 * <p>As of 6.1.2, this class takes the {@link AbstractBeanDefinition#ORDER_ATTRIBUTE}
	 * attribute into account.
	 */
	private class FactoryAwareOrderSourceProvider implements OrderComparator.OrderSourceProvider {

		private final Map<Object, String> instancesToBeanNames;

		public FactoryAwareOrderSourceProvider(Map<Object, String> instancesToBeanNames) {
			this.instancesToBeanNames = instancesToBeanNames;
		}

		@Override
		public @Nullable Object getOrderSource(Object obj) {
			String beanName = this.instancesToBeanNames.get(obj);
			if (beanName == null) {
				return null;
			}
			try {
				RootBeanDefinition beanDefinition = (RootBeanDefinition) getMergedBeanDefinition(beanName);
				List<Object> sources = new ArrayList<>(3);
				Object orderAttribute = beanDefinition.getAttribute(AbstractBeanDefinition.ORDER_ATTRIBUTE);
				if (orderAttribute != null) {
					if (orderAttribute instanceof Integer order) {
						sources.add((Ordered) () -> order);
					}
					else {
						throw new IllegalStateException("Invalid value type for attribute '" +
								AbstractBeanDefinition.ORDER_ATTRIBUTE + "': " + orderAttribute.getClass().getName());
					}
				}
				Method factoryMethod = beanDefinition.getResolvedFactoryMethod();
				if (factoryMethod != null) {
					sources.add(factoryMethod);
				}
				Class<?> targetType = beanDefinition.getTargetType();
				if (targetType != null && targetType != obj.getClass()) {
					sources.add(targetType);
				}
				return sources.toArray();
			}
			catch (NoSuchBeanDefinitionException ex) {
				return null;
			}
		}
	}


	private enum PreInstantiation {

		MAIN, BACKGROUND
	}

}<|MERGE_RESOLUTION|>--- conflicted
+++ resolved
@@ -1049,12 +1049,8 @@
 	protected @Nullable Boolean isCurrentThreadAllowedToHoldSingletonLock() {
 		String mainThreadPrefix = this.mainThreadPrefix;
 		if (mainThreadPrefix != null) {
-<<<<<<< HEAD
-			// We only differentiate in the preInstantiateSingletons phase.
-=======
 			// We only differentiate in the preInstantiateSingletons phase, using
 			// the volatile mainThreadPrefix field as an indicator for that phase.
->>>>>>> b83e07ff
 
 			PreInstantiation preInstantiation = this.preInstantiationThread.get();
 			if (preInstantiation != null) {
